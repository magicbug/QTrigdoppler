# Autor:
#   Original from K8DP Doug Papay (v0.1)
#
#   Adapted v0.3 by EA4HCF Pedro Cabrera
#
#   v0.4 and beyond: Extended, partly rewritten and adapted from hamlib to direct radio control by DL3JOP Joshua Petry

### Mandatory imports
import ephem
import socket
import sys
import math
import time
import re
import urllib.request
import traceback
from lib import icom
import os
import numpy as np
import threading
from time import gmtime, strftime
from datetime import datetime, timedelta, timezone
from configparser import ConfigParser
from PySide6.QtGui import *
from PySide6.QtWidgets import *
from PySide6.QtCore import *
from PySide6.QtCore import Qt, Signal, Slot, QObject, QMetaObject, Q_ARG, QThreadPool
from qt_material import apply_stylesheet
import logging
from serial.tools import list_ports
<<<<<<< HEAD
from lib.pass_recorder import PassRecorder
import sounddevice as sd
=======
from lib import rotator
from lib.sat_utils import *
from lib.logbook_connector import *
>>>>>>> d28227a4

logging.basicConfig(level = logging.WARNING)

### Read config and import additional libraries if needed
# parsing config file
try:
    with open('config.ini') as f:
        f.close()
        configur = ConfigParser()
        configur.read('config.ini')
except IOError:
    logging.critical("Failed to find configuration file!")
    sys.exit()

# Set environment variables
LATITUDE = configur.get('qth','latitude', fallback=0.0)
LONGITUDE = configur.get('qth','longitude', fallback=0.0)
ALTITUDE = configur.getfloat('qth','altitude', fallback=0.0)
STEP_RX = configur.getint('qth','step_rx', fallback=1)
MAX_OFFSET_RX = configur.getint('qth','max_offset_rx',fallback=5000)
TLEFILE = configur.get('satellite','tle_file')
TLEURL = configur.get('satellite','tle_url')
DOPPLER_THRES_FM = configur.get('satellite', 'doppler_threshold_fm',fallback=200)
DOPPLER_THRES_LINEAR = configur.get('satellite', 'doppler_threshold_linear',fallback=20)
SQFILE = configur.get('satellite','sqffile')
RADIO = configur.get('icom','radio')
CVIADDR = configur.get('icom','cviaddress')
RIG_SERIAL_PORT = configur.get('icom', 'serialport')
RIG_TYPE = configur.get('icom', 'rig_type')
LAST_TLE_UPDATE = configur.get('misc', 'last_tle_update')
TLE_UPDATE_INTERVAL = configur.get('misc', 'tle_update_interval')

# Rotator config
ROTATOR_ENABLED = configur.getboolean('rotator', 'enabled', fallback=False)
ROTATOR_SERIAL_PORT = configur.get('rotator', 'serial_port', fallback='COM4')
ROTATOR_BAUDRATE = configur.getint('rotator', 'baudrate', fallback=4800)
ROTATOR_AZ_PARK = configur.getint('rotator', 'az_park', fallback=0)
ROTATOR_EL_PARK = configur.getint('rotator', 'el_park', fallback=0)
ROTATOR_AZ_MIN = configur.getint('rotator', 'az_min', fallback=0)
ROTATOR_AZ_MAX = configur.getint('rotator', 'az_max', fallback=450)
ROTATOR_EL_MIN = configur.getint('rotator', 'el_min', fallback=0)
ROTATOR_EL_MAX = configur.getint('rotator', 'el_max', fallback=180)
ROTATOR_MIN_ELEVATION = configur.getint('rotator', 'min_elevation', fallback=5)

# Cloudlog config
CLOUDLOG_API_KEY = configur.get('Cloudlog', 'api_key', fallback=None)
CLOUDLOG_URL = configur.get('Cloudlog', 'url', fallback=None)
CLOUDLOG_ENABLED = configur.getboolean('Cloudlog', 'enabled', fallback=False)

# Webapi config
if configur.has_section('web_api') and configur.getboolean('web_api', 'enabled'):
    WEBAPI_ENABLED = True
else:
    WEBAPI_ENABLED = False
if configur.has_section('web_api') and configur.getboolean('web_api', 'debug'):
    WEBAPI_DEBUG_ENABLED = True
else:
    WEBAPI_DEBUG_ENABLED = False
WEBAPI_PORT = configur.getint('web_api', 'port', fallback=5000)
    
if configur.get('icom', 'fullmode') == "True":
    OPMODE = True
elif configur.get('icom', 'fullmode') == "False":
    OPMODE = False
if configur.get('misc', 'display_map') == "True":
    DISPLAY_MAP = True
    from matplotlib.backends.backend_qt5agg import FigureCanvasQTAgg as FigureCanvas
    import matplotlib.pyplot as plt
    import cartopy.crs as ccrs
    import cartopy.feature as cfeature
    from pyproj import Geod
elif configur.get('misc', 'display_map') == "False":
    DISPLAY_MAP = False

if configur.has_section('web_api') and configur.getboolean('web_api', 'enabled'):
    from lib import web_api  # Import the web API module
    from lib import web_api_proxy

# Import the remote client if section exists
REMOTE_ENABLED = False
if configur.has_section('remote_server') and configur.getboolean('remote_server', 'enable'):
    from lib import remote_client
    REMOTE_ENABLED = True

### Global constants
subtone_list = ["None", "67 Hz", "71.9 Hz", "74.4 Hz", "141.3 Hz"]
if DISPLAY_MAP:
    GEOD = Geod(ellps="WGS84")



#i = 0
useroffsets = []
for (each_key, each_val) in configur.items('offset_profiles'):
    # Format SATNAME,TRANSPONDER,RXoffset,TXoffset
    parts = each_val.split(',')
    useroffsets += [parts]
    #i+=1

# radio frequencies
f_cal = 0
i_cal = 0
doppler_thres = 0
FM_update_time = 0.3

myloc = ephem.Observer()
myloc.lon = LONGITUDE
myloc.lat = LATITUDE
myloc.elevation = ALTITUDE

TRACKING_ACTIVE = True # tracking on/off
INTERACTIVE = False # read user vfo/dial input - disable for inband packet
RX_TPX_ONLY = False
RIG_CONNECTED = False
if configur['icom']['radio'] == '9700':
    icomTrx = icom.icom(RIG_SERIAL_PORT, '19200', 96)
elif configur['icom']['radio'] == '910':
    icomTrx = icom.icom(RIG_SERIAL_PORT, '19200', 96)
RIG_CONNECTED = icomTrx.is_connected()    

class Satellite:
    name = ""
    noradid = 0
    amsatname= ""
    downmode = ""
    upmode = ""
    mode = ""
    F = 0
    F_init = 0
    F_cal = 0
    I = 0
    I_init = 0
    I_cal = 0
    new_cal = 0
    down_doppler = 0
    down_doppler_old = 0
    down_doppler_rate = 0
    up_doppler = 0
    up_doppler_old = 0
    up_doppler_rate = 0
    tledata = ""
    tle_age = "n/a"
    rig_satmode = 0
    F_RIG = 0.0
    I_RIG = 0.0
    
if DISPLAY_MAP:
    class SatMapCanvas(FigureCanvas):
        def __init__(self, lat, lon, alt_km):
            self.fig = plt.figure()
            self.fig.subplots_adjust(left=0, right=1, top=1, bottom=0)
            super().__init__(self.fig)
            self.lat = lat
            self.lon = lon
            self.alt_km = alt_km
            self.ax = self.fig.add_subplot(1, 1, 1, projection=ccrs.PlateCarree())
            self.ax.clear()
            self.ax.set_global()
            self.ax.stock_img()
            self.ax.coastlines()
            self.ax.add_feature(cfeature.BORDERS, linestyle=':')
            self.ax.set_aspect('auto')

    
        def draw_map(self):
            for l in self.ax.get_lines():
                l.remove()
    
            # Generate geodesic footprint
            azimuths = np.linspace(0, 360, 361)
            radius_m = footprint_radius_km(self.alt_km) * 1000
            lons, lats, _ = GEOD.fwd(
                np.full(azimuths.shape, self.lon),
                np.full(azimuths.shape, self.lat),
                azimuths,
                np.full(azimuths.shape, radius_m)
            )
    
            # Normalize longitudes
            lons = ((lons + 180) % 360) - 180
            lats = np.clip(lats, -90, 90)
    
            # Split into segments to handle wraparound
            segments = []
            seg_lon = [lons[0]]
            seg_lat = [lats[0]]
            for i in range(1, len(lons)):
                if abs(lons[i] - lons[i-1]) > 180 or abs(lats[i] - lats[i-1]) > 90:
                    segments.append((seg_lon, seg_lat))
                    seg_lon = []
                    seg_lat = []
                seg_lon.append(lons[i])
                seg_lat.append(lats[i])
            if seg_lon:
                segments.append((seg_lon, seg_lat))
    
            # Plot all segments
            for seg_lon, seg_lat in segments:
                self.ax.plot(seg_lon, seg_lat, 'b--', transform=ccrs.PlateCarree(), linewidth=1)
            
            # Plot satellite subpoint
            self.ax.plot(float(self.lon), float(self.lat), 'ro', markersize=6, label="Subpoint", transform=ccrs.PlateCarree())
    
            self.draw()


class MainWindow(QMainWindow):
    def __init__(self, *args, **kwargs):
        super(MainWindow, self).__init__(*args, **kwargs)
        
        ## Pyinstaller Splashscreen handler
        if '_PYI_SPLASH_IPC' in os.environ:
            import pyi_splash
            pyi_splash.update_text('UI Loaded ...')
            pyi_splash.close()
        
        ### All of this should be moved to a global settings struct ....
        global LATITUDE
        global LONGITUDE
        global ALTITUDE
        global STEP_RX
        global MAX_OFFSET_RX
        global DOPPLER_THRES_FM
        global DOPPLER_THRES_LINEAR

        # satellite
        global TLEFILE
        global TLEURL
        global SQFILE

        # Radio
        global RADIO        
        global CVIADDR
        global OPMODE

        self.counter = 0
        self.my_satellite = Satellite()
        
        if WEBAPI_ENABLED:
            # Register this window with the web API
            web_api.register_window(self)
        
            # Start web API server in a separate thread if enabled
            self.web_api_thread = threading.Thread(target=web_api.run_socketio, daemon=True)
            self.web_api_thread.start()
            logging.info(f"Web API server started on port {configur.get('web_api', 'port', fallback='5000')}")
        
            # Set up the web API proxy for thread-safe GUI/timer operations
            self.web_api_proxy = web_api_proxy.WebApiGuiProxy()
            self.web_api_proxy.select_satellite.connect(self.slot_select_satellite)
            self.web_api_proxy.select_transponder.connect(self.slot_select_transponder)
            self.web_api_proxy.set_subtone.connect(self.slot_set_subtone)
            self.web_api_proxy.set_rx_offset.connect(self.slot_set_rx_offset)
            self.web_api_proxy.start_tracking.connect(self.init_worker)
            self.web_api_proxy.stop_tracking.connect(self.the_stop_button_was_clicked)
        
        # If remote server is enabled, register with remote client
        if REMOTE_ENABLED:
            # Make sure we have a web API proxy for signals even if local web API is disabled
            if not WEBAPI_ENABLED:
                self.web_api_proxy = web_api_proxy.WebApiGuiProxy()
                self.web_api_proxy.select_satellite.connect(self.slot_select_satellite)
                self.web_api_proxy.select_transponder.connect(self.slot_select_transponder)
                self.web_api_proxy.set_subtone.connect(self.slot_set_subtone)
                self.web_api_proxy.set_rx_offset.connect(self.slot_set_rx_offset)
                self.web_api_proxy.start_tracking.connect(self.init_worker)
                self.web_api_proxy.stop_tracking.connect(self.the_stop_button_was_clicked)
            
            # Register with remote client
            remote_client.register_window(self)
            logging.info(f"Remote client registered with server: {configur.get('remote_server', 'url', fallback='http://localhost:5001')}")
            
        # Rotator integration
        self.ROTATOR_ENABLED = ROTATOR_ENABLED
        self.rotator = None
        self.rotator_thread = None
        self.rotator_error = None
        if ROTATOR_ENABLED:
            try:
                self.rotator = rotator.YaesuRotator(
                    ROTATOR_SERIAL_PORT,
                    baudrate=ROTATOR_BAUDRATE,
                    az_min=ROTATOR_AZ_MIN,
                    az_max=ROTATOR_AZ_MAX,
                    el_min=ROTATOR_EL_MIN,
                    el_max=ROTATOR_EL_MAX
                )
            except Exception as e:
                self.rotator_error = f"Rotator init failed: {e}"
                logging.error(self.rotator_error)
                self.rotator = None


        
        self.setWindowTitle("QTRigDoppler")
        #self.setGeometry(3840*2, 0, 718, 425)
        
        ### Overview Page

        overview_pagelayout = QVBoxLayout()

        control_layout = QHBoxLayout()
        map_layout = QHBoxLayout()
        log_layout = QHBoxLayout()
        #log_layout.setAlignment(Qt.AlignVCenter)

        overview_pagelayout.addLayout(control_layout)
        if DISPLAY_MAP:
            overview_pagelayout.addLayout(map_layout)
        overview_pagelayout.addLayout(log_layout)
        
        labels_layout = QVBoxLayout()
        combo_layout = QVBoxLayout()
        button_layout = QVBoxLayout()

        combo_layout.setAlignment(Qt.AlignVCenter)
        control_layout.addLayout(combo_layout, stretch=1)
        control_layout.addLayout(labels_layout, stretch=1)
        control_layout.addLayout(button_layout, stretch=1);

        self.sattext = QLabel("Satellite:")
        self.sattext.setAlignment(Qt.AlignHCenter | Qt.AlignVCenter)
        combo_layout.addWidget(self.sattext)
        
        self.combo1 = QComboBox()
        self.sat_list_view = self.combo1.view()
        self.sat_list_view.setVerticalScrollMode(QAbstractItemView.ScrollPerPixel)        
        QScroller.grabGesture(self.sat_list_view.viewport(), QScroller.LeftMouseButtonGesture)
        satlist = []
        with open(SQFILE, 'r') as h:
            sqfdata = h.readlines() 
            for line in sqfdata:
                # Skip comment lines
                if line.strip().startswith(';'):
                    continue
                    
                if ',' in line:
                    newitem = str(line.split(",")[0].strip())
                    if newitem:
                        satlist += [newitem]
        satlist = list(dict.fromkeys(satlist))  # Deduplicate

        def sat_sort_key(name):
            match = re.match(r"([A-Za-z]+)-(\d+)", name)
            if match:
                prefix, num = match.groups()
                return (prefix, int(num))
            return (name, 0)
        satlist.sort(key=sat_sort_key)
        self.combo1.addItems(['Select one...'])
        self.combo1.addItems(satlist)
        self.combo1.currentTextChanged.connect(self.sat_changed) 
        combo_layout.addWidget(self.combo1)
        
        self.tpxtext = QLabel("Transponder:")
        self.tpxtext.setAlignment(Qt.AlignHCenter | Qt.AlignVCenter)
        combo_layout.addWidget(self.tpxtext)
        self.combo2 = QComboBox()
        self.tpx_list_view = self.combo1.view()
        self.tpx_list_view.setVerticalScrollMode(QAbstractItemView.ScrollPerPixel)        
        QScroller.grabGesture(self.tpx_list_view.viewport(), QScroller.LeftMouseButtonGesture)
        # Ensure the currentTextChanged signal is connected to tpx_changed
        #try:
        #    self.combo2.currentTextChanged.disconnect()  # Disconnect any existing connections first
        #except:
        #    pass  # Ignore if there were no connections
        self.combo2.currentTextChanged.connect(self.tpx_changed) 
        combo_layout.addWidget(self.combo2)
        
        self.tonetext = QLabel("Subtone:")
        self.tonetext.setAlignment(Qt.AlignHCenter | Qt.AlignVCenter)
        combo_layout.addWidget(self.tonetext)
        self.combo3 = QComboBox()
        self.combo3.addItems(subtone_list)
        self.combo3.currentTextChanged.connect(self.tone_changed) 
        combo_layout.addWidget(self.combo3)
        
        doppler_thres_layout = QHBoxLayout()
        self.dopplerthreslabel = QLabel("Doppler threshold:")
        doppler_thres_layout.addWidget(self.dopplerthreslabel)
        self.dopplerthresval = QLabel("0.0")
        doppler_thres_layout.addWidget(self.dopplerthresval)
        
        # 1x Label: RX Offset
        self.rxoffsetboxtitle = QLabel("RX Offset:")
        self.rxoffsetboxtitle.setAlignment(Qt.AlignHCenter | Qt.AlignVCenter)
        combo_layout.addWidget(self.rxoffsetboxtitle)

        # 1x QSlider (RX offset)
        self.rxoffsetbox = QSpinBox()
        self.rxoffsetbox.setMinimum(-MAX_OFFSET_RX)
        self.rxoffsetbox.setMaximum(MAX_OFFSET_RX)
        self.rxoffsetbox.setSingleStep(int(STEP_RX))
        self.rxoffsetbox.valueChanged.connect(self.rxoffset_value_changed)
        combo_layout.addWidget(self.rxoffsetbox)
        
        offset_button_layout = QHBoxLayout()
        labels = ["+1000", "+100", "+10", "-10", "-100", "-1000"]
        self.offset_buttons = [QPushButton(label) for label in labels]
        
        for button in self.offset_buttons:
            button.setStyleSheet("font-size: 8pt;")
            button.clicked.connect(lambda _, b=button: self.rxoffset_button_pushed(b.text()))
            offset_button_layout.addWidget(button)

        combo_layout.addLayout(offset_button_layout)

        myFont=QFont()
        myFont.setBold(True)
        
        groupbox_downlink = QGroupBox()
        groupbox_downlink.setStyleSheet("QGroupBox{padding-top:5px;padding-bottom:5px; margin-top:0px}")
        labels_layout.addWidget(groupbox_downlink)
        vbox_downlink = QVBoxLayout()
        groupbox_downlink.setLayout(vbox_downlink)
        
        rx_labels_sat_layout = QHBoxLayout()
        # 1x Label: RX freq Satellite
        self.rxfreqsat_lbl = QLabel("RX @ Sat:")
        self.rxfreqsat_lbl.setStyleSheet("QLabel{font-size: 12pt;}")
        self.rxfreqsat_lbl.setFont(myFont)
        rx_labels_sat_layout.addWidget(self.rxfreqsat_lbl)

        self.rxfreq_onsat = QLabel("435,500,000.0 Hz")
        self.rxfreq_onsat.setStyleSheet("QLabel{font-size: 12pt;}")
        self.rxfreq_onsat.setFont(myFont)
        rx_labels_sat_layout.addWidget(self.rxfreq_onsat)
        vbox_downlink.addLayout(rx_labels_sat_layout)
        
        rx_labels_radio_layout = QHBoxLayout()
        # 1x Label: RX freq
        self.rxfreqtitle = QLabel("RX @ Radio:")
        rx_labels_radio_layout.addWidget(self.rxfreqtitle)

        self.rxfreq = QLabel("435,500,000.0 Hz")
        rx_labels_radio_layout.addWidget(self.rxfreq)
        
        vbox_downlink.addLayout(rx_labels_radio_layout)

        
        # 1x Label: RX Doppler Satellite
        rx_doppler_freq_layout = QHBoxLayout()
        self.rxdopplersat_lbl = QLabel("Doppler:")
        rx_doppler_freq_layout.addWidget(self.rxdopplersat_lbl)

        self.rxdoppler_val = QLabel("0.0 Hz")
        rx_doppler_freq_layout.addWidget(self.rxdoppler_val)
        
        vbox_downlink.addLayout(rx_doppler_freq_layout)
        
        # 1x Label: RX Doppler RateSatellite
        rx_doppler_rate_layout = QHBoxLayout()
        self.rxdopplerratesat_lbl = QLabel("Rate:")
        rx_doppler_rate_layout.addWidget(self.rxdopplerratesat_lbl)

        self.rxdopplerrate_val = QLabel("0.0 Hz/s")
        rx_doppler_rate_layout.addWidget(self.rxdopplerrate_val)
        
        vbox_downlink.addLayout(rx_doppler_rate_layout)
        
        groupbox_uplink = QGroupBox()
        groupbox_uplink.setStyleSheet("QGroupBox{padding-top:5px;padding-bottom:5px; margin-top:0px}")
        labels_layout.addWidget(groupbox_uplink)
        vbox_uplink = QVBoxLayout()
        groupbox_uplink.setLayout(vbox_uplink)

        tx_labels_sat_layout = QHBoxLayout()
        # 1x Label: TX freq Satellite
        self.txfreqsat_lbl = QLabel("TX @ Sat:")
        self.txfreqsat_lbl.setStyleSheet("QLabel{font-size: 12pt;}")
        self.txfreqsat_lbl.setFont(myFont)
        tx_labels_sat_layout.addWidget(self.txfreqsat_lbl)

        self.txfreq_onsat = QLabel("145,900,000.0 Hz")
        self.txfreq_onsat.setStyleSheet("QLabel{font-size: 12pt;}")
        self.txfreq_onsat.setFont(myFont)
        tx_labels_sat_layout.addWidget(self.txfreq_onsat)
        vbox_uplink.addLayout(tx_labels_sat_layout)
        
        tx_labels_radio_layout = QHBoxLayout()
        # 1x Label: TX freq
        self.txfreqtitle = QLabel("TX @ Radio:")
        tx_labels_radio_layout.addWidget(self.txfreqtitle)

        self.txfreq = QLabel("145,900,000.0 Hz")
        tx_labels_radio_layout.addWidget(self.txfreq)
        
        vbox_uplink.addLayout(tx_labels_radio_layout)
        
        
        # 1x Label: TX Doppler Satellite
        tx_doppler_freq_layout = QHBoxLayout()
        self.txdopplersat_lbl = QLabel("Doppler:")
        tx_doppler_freq_layout.addWidget(self.txdopplersat_lbl)

        self.txdoppler_val = QLabel("0.0 Hz")
        tx_doppler_freq_layout.addWidget(self.txdoppler_val)
        
        vbox_uplink.addLayout(tx_doppler_freq_layout)
        
        # 1x Label: TX Doppler RateSatellite
        tx_doppler_rate_layout = QHBoxLayout()
        self.txdopplerratesat_lbl = QLabel("Rate:")
        tx_doppler_rate_layout.addWidget(self.txdopplerratesat_lbl)

        self.txdopplerrate_val = QLabel("0.0 Hz/s")
        tx_doppler_rate_layout.addWidget(self.txdopplerrate_val)
        
        vbox_uplink.addLayout(tx_doppler_rate_layout)
        
        # 1x QPushButton (Start)
        self.Startbutton = QPushButton("Start Tracking")
        self.Startbutton.clicked.connect(self.init_worker)
        button_layout.addWidget(self.Startbutton)
        self.Startbutton.setEnabled(False)

        # 1x QPushButton (Stop)
        self.Stopbutton = QPushButton("Stop Tracking")
        self.Stopbutton.clicked.connect(self.the_stop_button_was_clicked)
        button_layout.addWidget(self.Stopbutton)
        self.Stopbutton.setEnabled(False)
        
        # Sync to SQF freq
        self.syncbutton = QPushButton("Memory to VFO")
        self.syncbutton.clicked.connect(self.the_sync_button_was_clicked)
        button_layout.addWidget(self.syncbutton)
        self.syncbutton.setEnabled(False)
        
        # Sync to SQF freq
        self.offsetstorebutton = QPushButton("Store Offset")
        self.offsetstorebutton.clicked.connect(self.save_settings)
        button_layout.addWidget(self.offsetstorebutton)
        self.offsetstorebutton.setEnabled(False)
        
        # Rotator buttons
        if ROTATOR_ENABLED:
            # Park Button
            self.park_rotator_button = QPushButton("Park Rotators")
            self.park_rotator_button.clicked.connect(self.park_rotators)
            button_layout.addWidget(self.park_rotator_button)
            # Stop Button
            self.stop_rotator_button = QPushButton("Stop Rotation")
            self.stop_rotator_button.clicked.connect(self.stop_rotators)
            button_layout.addWidget(self.stop_rotator_button)
            # Add refresh button
            self.refresh_rotator_button = QPushButton("Refresh Rotator Position")
            self.refresh_rotator_button.clicked.connect(self.update_rotator_position)
            button_layout.addWidget(self.refresh_rotator_button)

        # 1x QPushButton (Exit)
        self.Exitbutton = QPushButton("Exit")
        self.Exitbutton.setCheckable(True)
        self.Exitbutton.clicked.connect(self.the_exit_button_was_clicked)
        button_layout.addWidget(self.Exitbutton)

        # Output log
        
        self.log_sat_status = QGroupBox()
        self.log_sat_status.setStyleSheet("QGroupBox{padding-top:2px;padding-bottom:2px; margin-top:0px;font-size: 12pt;} QLabel{font-size: 12pt;}")
        log_sat_status_layout = QGridLayout()
        
        self.log_sat_status_ele_lbl = QLabel("🛰 Elevation:")
        log_sat_status_layout.addWidget(self.log_sat_status_ele_lbl, 0, 0)

        self.log_sat_status_ele_val = QLabel("0.0 °")
        log_sat_status_layout.addWidget(self.log_sat_status_ele_val, 0, 1)
        
        self.log_sat_status_azi_lbl = QLabel("🛰 Azimuth:")
        log_sat_status_layout.addWidget(self.log_sat_status_azi_lbl, 1, 0)

        self.log_sat_status_azi_val = QLabel("0.0 °")
        log_sat_status_layout.addWidget(self.log_sat_status_azi_val, 1, 1)
        
        self.log_sat_status_height_lbl = QLabel("Height:")
        log_sat_status_layout.addWidget(self.log_sat_status_height_lbl, 0, 2)

        self.log_sat_status_height_val = QLabel("0.0 m")
        log_sat_status_layout.addWidget(self.log_sat_status_height_val, 0, 3)
        
        self.log_sat_status_illuminated_lbl = QLabel("Visibility:")
        log_sat_status_layout.addWidget(self.log_sat_status_illuminated_lbl, 1, 2)

        self.log_sat_status_illumintated_val = QLabel("n/a")
        log_sat_status_layout.addWidget(self.log_sat_status_illumintated_val, 1, 3)
        
        self.log_sat_status.setLayout(log_sat_status_layout)
        log_layout.addWidget(self.log_sat_status, stretch=2)
        
        self.log_rig_status = QGroupBox()
        self.log_rig_status.setStyleSheet("QGroupBox{padding-top:2px;padding-bottom:2px; margin-top:0px;font-size: 12pt;} QLabel{font-size: 12pt;}")
        log_rig_status_layout = QGridLayout()
        
        self.log_rig_state_lbl = QLabel("Radio:")
        log_rig_status_layout.addWidget(self.log_rig_state_lbl, 0, 0)

        self.log_rig_state_val = QLabel("✘")
        self.log_rig_state_val.setStyleSheet('color: red')
        log_rig_status_layout.addWidget(self.log_rig_state_val, 0, 1)
        
        self.log_tle_state_lbl = QLabel("TLE age:")
        log_rig_status_layout.addWidget(self.log_tle_state_lbl, 0, 3)

        self.log_tle_state_val = QLabel("{0} day(s)".format(self.my_satellite.tle_age))
        log_rig_status_layout.addWidget(self.log_tle_state_val, 0, 4)
        
        self.log_sat_event_val = QLabel("events n/a")
        log_rig_status_layout.addWidget(self.log_sat_event_val, 1, 3, 1,2)
        
        self.log_time_lbl = QLabel("UTC:")
        log_rig_status_layout.addWidget(self.log_time_lbl, 1, 0)

        self.log_time_val = QLabel(datetime.now(timezone.utc).strftime('%H:%M:%S')+"z")
        log_rig_status_layout.addWidget(self.log_time_val, 1, 1)
        
        self.log_layout_vline_right = QFrame()
        self.log_layout_vline_right.setFrameShape(QFrame.VLine)
        self.log_layout_vline_right.setFrameShadow(QFrame.Plain)
        self.log_layout_vline_right.setStyleSheet("background-color: #4f5b62;border: none;")
        self.log_layout_vline_right.setFixedWidth(2)
        log_rig_status_layout.addWidget(self.log_layout_vline_right, 0, 2, 2, 1)
        
        self.log_rig_status.setLayout(log_rig_status_layout)
        log_layout.addWidget(self.log_rig_status, stretch=1)
        
        if ROTATOR_ENABLED:
            # Add rotator position labels in a styled group box
            self.rotator_status_box = QGroupBox("")
            self.rotator_status_box.setStyleSheet("QGroupBox{padding-top:2px;padding-bottom:2px; margin-top:0px;font-size: 12pt;} QLabel{font-size: 12pt;}")
            rotator_status_layout = QGridLayout()
            self.rotator_az_label = QLabel("📡 Azimuth:")
            self.rotator_el_label = QLabel("📡 Elevation:")
            self.rotator_az_val = QLabel("0.0°")
            self.rotator_el_val = QLabel("0.0°")
            rotator_status_layout.addWidget(self.rotator_el_label, 0, 0)
            rotator_status_layout.addWidget(self.rotator_az_label, 1, 0)
            rotator_status_layout.addWidget(self.rotator_el_val, 0, 1)
            rotator_status_layout.addWidget(self.rotator_az_val, 1, 1)
            self.rotator_status_box.setLayout(rotator_status_layout)
            log_layout.addWidget(self.rotator_status_box, stretch=1)
            
            #Read and display position at startup
            self.update_rotator_position()
            #If rotator failed to init, show error
            if self.rotator_error:
                self.rotator_az_val.setText("error")
                self.rotator_el_val.setText("error")
            self.start_rotator_position_worker()
        
        ## Map layout
        if DISPLAY_MAP:
            self.mapbox = QGroupBox()
            self.mapbox.setStyleSheet("QGroupBox{padding-top:2px;padding-bottom:2px; margin-top:0px;font-size: 14pt;} QLabel{font-size: 14pt;}")
            mapbox_layout = QHBoxLayout()
            self.mapbox.setLayout(mapbox_layout)
            map_layout.addWidget(self.mapbox)
            self.map_canvas = SatMapCanvas(-60, -80, 1)
            mapbox_layout.addWidget(self.map_canvas)
        
        
        
        ### Settings Tab
        settings_value_layout = QHBoxLayout()
        
        
        # QTH Tab
        self.settings_qth_box = QGroupBox("QTH")
        self.settings_qth_box.setStyleSheet("QGroupBox{padding-top:15px;padding-bottom:5px; margin-top:5px}")
        settings_value_layout.addWidget(self.settings_qth_box)
        
        # Radio Tab (scrollable for smaller screens)
        self.settings_radio_box = QGroupBox("Radio")
        self.settings_radio_box.setStyleSheet("QGroupBox{padding-top:15px;padding-bottom:5px; margin-top:5px}")
        settings_value_layout.addWidget(self.settings_radio_box)
        
        # Files Tab
        self.settings_file_box = QGroupBox("Files")
        self.settings_file_box.setStyleSheet("QGroupBox{padding-top:1px;padding-bottom:5px; margin-top:5px}")
        settings_value_layout.addWidget(self.settings_file_box)
        
        
        ## QTH
        qth_settings_layout = QGridLayout()
        
        # LAT
        self.qth_settings_lat_lbl = QLabel("QTH latitude:")
        qth_settings_layout.addWidget(self.qth_settings_lat_lbl, 0,0)
        self.qth_settings_lat_edit = QLineEdit()
        self.qth_settings_lat_edit.setMaxLength(10)
        self.qth_settings_lat_edit.setText(str(LATITUDE))
        qth_settings_layout.addWidget(self.qth_settings_lat_edit, 0,1)        
        
        # LONG
        self.qth_settings_long_lbl = QLabel("QTH longitude:")
        qth_settings_layout.addWidget(self.qth_settings_long_lbl, 1, 0)
        self.qth_settings_long_edit = QLineEdit()
        self.qth_settings_long_edit.setMaxLength(10)
        self.qth_settings_long_edit.setText(str(LONGITUDE))
        qth_settings_layout.addWidget(self.qth_settings_long_edit, 1, 1)        
        
        # Altitude
        self.qth_settings_alt_lbl = QLabel("QTH Altitude (meters):")
        qth_settings_layout.addWidget(self.qth_settings_alt_lbl, 2, 0)
        self.qth_settings_alt_edit = QLineEdit()
        self.qth_settings_alt_edit.setMaxLength(10)
        self.qth_settings_alt_edit.setText(str(ALTITUDE))
        qth_settings_layout.addWidget(self.qth_settings_alt_edit, 2, 1)

        self.settings_qth_box.setLayout(qth_settings_layout)
        
        ## Radio
        self.radio_settings_layout_scroller = QScrollArea()
        self.radio_settings_layout_scroller_widget = QWidget()
        radio_settings_layout = QGridLayout()
        
        # Radio selector
        self.radiolist_lbl = QLabel("Select radio:")
        radio_settings_layout.addWidget(self.radiolist_lbl, 0, 0)
        self.radiolistcomb = QComboBox()
        self.radiolistcomb.addItems(['Icom 9700'])
        #self.radiolistcomb.addItems(['Icom 705'])
        #self.radiolistcomb.addItems(['Yaesu 818'])
        self.radiolistcomb.addItems(['Icom 910H'])
        if configur['icom']['radio'] == '9700':
            self.radiolistcomb.setCurrentText('Icom 9700')
        elif configur['icom']['radio'] == '910':
            self.radiolistcomb.setCurrentText('Icom 910H')
        radio_settings_layout.addWidget(self.radiolistcomb, 0, 1)
        
        # Radio config --> EU/Tone or US/TQSL
        self.radio_country_config_lbl = QLabel("Radio type:")
        radio_settings_layout.addWidget(self.radio_country_config_lbl, 1, 0)
        self.radio_country_config_eu_button = QRadioButton("EU/Tone")
        self.radio_country_config_us_button = QRadioButton("US/TSQL")
        self.radio_country_config_group = QButtonGroup()
        self.radio_country_config_group.addButton(self.radio_country_config_eu_button)
        self.radio_country_config_group.addButton(self.radio_country_config_us_button)
        radio_settings_layout.addWidget(self.radio_country_config_eu_button, 1, 1)
        radio_settings_layout.addWidget(self.radio_country_config_us_button, 1, 2)
        if RIG_TYPE == "EU":
            self.radio_country_config_eu_button.setChecked(1)
        elif RIG_TYPE == "US":
            self.radio_country_config_us_button.setChecked(1)
        
        # CI-V selector
        self.radicvi_lbl = QLabel("CVI address:")
        radio_settings_layout.addWidget(self.radicvi_lbl, 2, 0)
        self.radicvi = QLineEdit()
        self.radicvi.setMaxLength(2)
        self.radicvi.setText(CVIADDR)
        radio_settings_layout.addWidget(self.radicvi, 2, 1)
        
        self.rig_serialport_lbl = QLabel("Port:")
        radio_settings_layout.addWidget(self.rig_serialport_lbl, 3, 0)

        # Replace QLineEdit with QComboBox for COM port selection
        self.rig_serialport_val = QComboBox()
        available_ports = [port.device for port in list_ports.comports()]
        self.rig_serialport_val.addItems(available_ports)
        # Add the saved port if not in the list
        if str(RIG_SERIAL_PORT) not in available_ports:
            self.rig_serialport_val.addItem(str(RIG_SERIAL_PORT))
        self.rig_serialport_val.setCurrentText(str(RIG_SERIAL_PORT))
        radio_settings_layout.addWidget(self.rig_serialport_val, 3, 1)
        
        # 1x Label step RX
        self.qthsteprx_lbl = QLabel("Step (Hz) for RX offset:")
        radio_settings_layout.addWidget(self.qthsteprx_lbl, 4, 0)

        self.qthsteprx = QLineEdit()
        self.qthsteprx.setMaxLength(10)
        self.qthsteprx.setText(str(STEP_RX))
        radio_settings_layout.addWidget(self.qthsteprx, 4, 1)

        # 1x Label Max Offset RX
        self.qthmaxoffrx_lbl = QLabel("Max Offset (Hz) for RX:")
        radio_settings_layout.addWidget(self.qthmaxoffrx_lbl, 5, 0)

        self.qthmaxoffrx = QLineEdit()
        self.qthmaxoffrx.setMaxLength(6)
        self.qthmaxoffrx.setText(str(MAX_OFFSET_RX))
        radio_settings_layout.addWidget(self.qthmaxoffrx, 5, 1)

        # 1x Label doppler fm threshold
        self.doppler_fm_threshold_lbl = QLabel("Doppler threshold for FM")
        radio_settings_layout.addWidget(self.doppler_fm_threshold_lbl, 6, 0)

        self.doppler_fm_threshold = QLineEdit()
        self.doppler_fm_threshold.setMaxLength(6)
        self.doppler_fm_threshold.setText(str(DOPPLER_THRES_FM))
        radio_settings_layout.addWidget(self.doppler_fm_threshold, 6, 1)
        
        # 1x Label doppler linear threshold
        self.doppler_linear_threshold_lbl = QLabel("Doppler threshold for Linear")
        radio_settings_layout.addWidget(self.doppler_linear_threshold_lbl, 7, 0)

        self.doppler_linear_threshold = QLineEdit()
        self.doppler_linear_threshold.setMaxLength(6)
        self.doppler_linear_threshold.setText(str(DOPPLER_THRES_LINEAR))
        radio_settings_layout.addWidget(self.doppler_linear_threshold, 7, 1)
        
        #self.settings_radio_box.setLayout(radio_settings_layout)
        self.radio_settings_layout_scroller_widget.setLayout(radio_settings_layout)
        self.radio_settings_layout_scroller.setWidget(self.radio_settings_layout_scroller_widget)
        self.radio_settings_layout_scroller.setVerticalScrollBarPolicy(Qt.ScrollBarAlwaysOn)
        self.radio_settings_layout_scroller.setHorizontalScrollBarPolicy(Qt.ScrollBarAlwaysOff)
        self.radio_settings_layout_scroller.setWidgetResizable(True)
        self.radio_settings_layout_scroller_layout = QHBoxLayout()
        self.radio_settings_layout_scroller_layout.addWidget(self.radio_settings_layout_scroller)
        self.settings_radio_box.setLayout(self.radio_settings_layout_scroller_layout)
        
        ## Files
        files_settings_layout = QGridLayout()

        # 1x Label TLE file
        self.sattle_lbl = QLabel("TLE filename:")
        files_settings_layout.addWidget(self.sattle_lbl, 0, 0)

        self.sattle = QLineEdit()
        self.sattle.setMaxLength(30)
        self.sattle.setText(TLEFILE)
        files_settings_layout.addWidget(self.sattle, 0, 1)

        # 1x Label TLE URL
        self.sattleurl_lbl = QLabel("TLE URL:")
        files_settings_layout.addWidget(self.sattleurl_lbl, 1, 0)

        self.sattleurl = QLineEdit()
        self.sattleurl.setMaxLength(70)
        self.sattleurl.setText(TLEURL)
        files_settings_layout.addWidget(self.sattleurl, 1, 1)


        # 1x Label SQF file
        self.satsqf_lbl = QLabel("SQF filename:")
        files_settings_layout.addWidget(self.satsqf_lbl, 2, 0)

        self.satsqf = QLineEdit()
        self.satsqf.setMaxLength(30)
        self.satsqf.setText(SQFILE)
        files_settings_layout.addWidget(self.satsqf, 2, 1)
        
        self.UpdateTLEButton = QPushButton("Update TLE")
        self.UpdateTLEButton.clicked.connect(self.update_tle_file)
        files_settings_layout.addWidget(self.UpdateTLEButton, 3,0)
        self.UpdateTLEButton.setEnabled(True)
        
        self.tleupdate_stat_lbl = QLabel(LAST_TLE_UPDATE)
        files_settings_layout.addWidget(self.tleupdate_stat_lbl, 3, 1)
        
        self.settings_file_box.setLayout(files_settings_layout)
        
        # Settings store layout
        settings_store_layout = QVBoxLayout()
        
        self.SafeSettingsButton = QPushButton("Store Settings - location changes require restart")
        self.SafeSettingsButton.clicked.connect(self.save_settings)
        settings_store_layout.addWidget(self.SafeSettingsButton)
        self.SafeSettingsButton.setEnabled(True)
        
        
        # Glueing settinglayouts together
        settings_layout = QVBoxLayout()
        settings_layout.addLayout(settings_value_layout)
        settings_layout.addLayout(settings_store_layout)
        
        ### Advanced Settings Tab
        adv_settings_value_layout = QHBoxLayout()
        
        
        # Webapi
        self.adv_settings_webapi_box = QGroupBox("WebAPI")
        self.adv_settings_webapi_box.setStyleSheet("QGroupBox{padding-top:15px;padding-bottom:5px; margin-top:5px}")
        adv_settings_value_layout.addWidget(self.adv_settings_webapi_box, stretch=1)
        
        ## Enable
        webapi_settings_layout = QGridLayout()
        self.webapi_en_lbl = QLabel("Active:")
        webapi_settings_layout.addWidget(self.webapi_en_lbl, 0, 0)
        
        self.webapi_enable_button = QCheckBox()
        webapi_settings_layout.addWidget(self.webapi_enable_button, 0, 1)
        if WEBAPI_ENABLED == True:
            self.webapi_enable_button.setChecked(1)
        elif WEBAPI_ENABLED == False:
            self.webapi_enable_button.setChecked(0)
            
        self.webapi_en_lbl = QLabel("Debug:")
        webapi_settings_layout.addWidget(self.webapi_en_lbl, 1, 0)    
        self.webapi_debug_enable_button = QCheckBox()
        webapi_settings_layout.addWidget(self.webapi_debug_enable_button, 1, 1)
        if WEBAPI_DEBUG_ENABLED == True:
            self.webapi_debug_enable_button.setChecked(1)
        elif WEBAPI_DEBUG_ENABLED == False:
            self.webapi_debug_enable_button.setChecked(0)
            
        self.webapi_port_lbl = QLabel("Port:")
        webapi_settings_layout.addWidget(self.webapi_port_lbl, 2, 0)

        self.webapi_port_val = QLineEdit()
        self.webapi_port_val.setMaxLength(5)
        self.webapi_port_val.setText(str(WEBAPI_PORT))
        webapi_settings_layout.addWidget(self.webapi_port_val, 2, 1)
        
        self.adv_settings_webapi_box.setLayout(webapi_settings_layout)

        
        # Rotator
        self.adv_settings_rotator_box = QGroupBox("rotator")
        self.adv_settings_rotator_box.setStyleSheet("QGroupBox{padding-top:15px;padding-bottom:5px; margin-top:5px}")
        adv_settings_value_layout.addWidget(self.adv_settings_rotator_box, stretch=1)
        
        self.rotator_settings_layout_scroller = QScrollArea()
        self.rotator_settings_layout_scroller_widget = QWidget()
        
        ## Enable
        rotator_settings_layout = QGridLayout()
        self.rotator_en_lbl = QLabel("Active:")
        rotator_settings_layout.addWidget(self.rotator_en_lbl, 0, 0)
        
        self.rotator_enable_button = QCheckBox()
        rotator_settings_layout.addWidget(self.rotator_enable_button, 0, 1)
        if ROTATOR_ENABLED == True:
            self.rotator_enable_button.setChecked(1)
        elif ROTATOR_ENABLED == False:
            self.rotator_enable_button.setChecked(0)
            
        self.rotator_serialport_lbl = QLabel("Port:")
        rotator_settings_layout.addWidget(self.rotator_serialport_lbl, 1, 0)

        # Replace QLineEdit with QComboBox for COM port selection
        self.rotator_serialport_val = QComboBox()
        available_ports = [port.device for port in list_ports.comports()]
        self.rotator_serialport_val.addItems(available_ports)
        # Add the saved port if not in the list
        if str(ROTATOR_SERIAL_PORT) not in available_ports:
            self.rotator_serialport_val.addItem(str(ROTATOR_SERIAL_PORT))
        self.rotator_serialport_val.setCurrentText(str(ROTATOR_SERIAL_PORT))
        rotator_settings_layout.addWidget(self.rotator_serialport_val, 1, 1)
        
        self.rotator_serialrate_lbl = QLabel("Baudrate:")
        rotator_settings_layout.addWidget(self.rotator_serialrate_lbl, 2, 0)

        self.rotator_serialrate_val = QLineEdit()
        self.rotator_serialrate_val.setMaxLength(6)
        self.rotator_serialrate_val.setText(str(ROTATOR_BAUDRATE))
        rotator_settings_layout.addWidget(self.rotator_serialrate_val, 2, 1)
        
        self.rotator_azpark_lbl = QLabel("Az Park:")
        rotator_settings_layout.addWidget(self.rotator_azpark_lbl, 3, 0)
        self.rotator_azpark_val = QLineEdit()
        self.rotator_azpark_val.setMaxLength(6)
        self.rotator_azpark_val.setText(str(ROTATOR_AZ_PARK))
        rotator_settings_layout.addWidget(self.rotator_azpark_val, 3, 1)
        
        self.rotator_elpark_lbl = QLabel("El Park:")
        rotator_settings_layout.addWidget(self.rotator_elpark_lbl, 4, 0)
        self.rotator_elpark_val = QLineEdit()
        self.rotator_elpark_val.setMaxLength(6)
        self.rotator_elpark_val.setText(str(ROTATOR_EL_PARK))
        rotator_settings_layout.addWidget(self.rotator_elpark_val, 4, 1)
        
        self.rotator_azmin_lbl = QLabel("Az Min:")
        rotator_settings_layout.addWidget(self.rotator_azmin_lbl, 5, 0)
        self.rotator_azmin_val = QLineEdit()
        self.rotator_azmin_val.setMaxLength(6)
        self.rotator_azmin_val.setText(str(ROTATOR_AZ_MIN))
        rotator_settings_layout.addWidget(self.rotator_azmin_val, 5, 1)
        
        self.rotator_azmax_lbl = QLabel("Az Max:")
        rotator_settings_layout.addWidget(self.rotator_azmax_lbl, 6, 0)
        self.rotator_azmax_val = QLineEdit()
        self.rotator_azmax_val.setMaxLength(6)
        self.rotator_azmax_val.setText(str(ROTATOR_AZ_MAX))
        rotator_settings_layout.addWidget(self.rotator_azmax_val, 6, 1)
        
        self.rotator_elmin_lbl = QLabel("El Min:")
        rotator_settings_layout.addWidget(self.rotator_elmin_lbl, 7, 0)
        self.rotator_elmin_val = QLineEdit()
        self.rotator_elmin_val.setMaxLength(6)
        self.rotator_elmin_val.setText(str(ROTATOR_EL_MIN))
        rotator_settings_layout.addWidget(self.rotator_elmin_val, 7, 1)
        
        self.rotator_elmax_lbl = QLabel("El Max:")
        rotator_settings_layout.addWidget(self.rotator_elmax_lbl, 8, 0)
        self.rotator_elmax_val = QLineEdit()
        self.rotator_elmax_val.setMaxLength(6)
        self.rotator_elmax_val.setText(str(ROTATOR_EL_MAX))
        rotator_settings_layout.addWidget(self.rotator_elmax_val, 8, 1)

        self.rotator_minelev_lbl = QLabel("Min Elevation:")
        rotator_settings_layout.addWidget(self.rotator_minelev_lbl, 9, 0)
        self.rotator_minelev_val = QLineEdit()
        self.rotator_minelev_val.setMaxLength(6)
        self.rotator_minelev_val.setText(str(ROTATOR_MIN_ELEVATION))
        rotator_settings_layout.addWidget(self.rotator_minelev_val, 9, 1)
        
        self.rotator_settings_layout_scroller.setLayout(rotator_settings_layout)
        self.rotator_settings_layout_scroller.setWidget(self.rotator_settings_layout_scroller_widget)
        self.rotator_settings_layout_scroller.setVerticalScrollBarPolicy(Qt.ScrollBarAlwaysOn)
        self.rotator_settings_layout_scroller.setHorizontalScrollBarPolicy(Qt.ScrollBarAlwaysOff)
        self.rotator_settings_layout_scroller.setWidgetResizable(True)
        self.rotator_settings_layout_scroller_layout = QHBoxLayout()
        self.rotator_settings_layout_scroller_layout.addWidget(self.rotator_settings_layout_scroller)
            
        self.adv_settings_rotator_box.setLayout(self.rotator_settings_layout_scroller_layout)
        
        
        # Cloudlog/Wavelog
        self.adv_settings_log_box = QGroupBox("Logbook")
        self.adv_settings_log_box.setStyleSheet("QGroupBox{padding-top:15px;padding-bottom:5px; margin-top:5px}")
        adv_settings_value_layout.addWidget(self.adv_settings_log_box, stretch=1)
        
        ## Enable
        log_settings_layout = QGridLayout()
        self.log_en_lbl = QLabel("Active:")
        log_settings_layout.addWidget(self.log_en_lbl, 0, 0)
        
        self.log_enable_button = QCheckBox()
        log_settings_layout.addWidget(self.log_enable_button, 0, 1)
        #if ROTATOR_ENABLED == True:
        #    self.rotator_enable_button.setChecked(1)
        #elif ROTATOR_ENABLED == False:
        #    self.rotator_enable_button.setChecked(0)
            
        self.log_url_lbl = QLabel("URL:")
        log_settings_layout.addWidget(self.log_url_lbl, 1, 0)

        self.log_url_val = QLineEdit()
        self.log_url_val.setMaxLength(100)
        self.log_url_val.setText(str("localhost"))
        log_settings_layout.addWidget(self.log_url_val, 1, 1)
        
        self.adv_settings_log_box.setLayout(log_settings_layout)
        
        
        #Store button
        adv_settings_store_layout = QVBoxLayout()
        
        self.SafeADVSettingsButton = QPushButton("Store Settings - requires restart")
        self.SafeADVSettingsButton.clicked.connect(self.save_settings)
        adv_settings_store_layout.addWidget(self.SafeADVSettingsButton)
        self.SafeADVSettingsButton.setEnabled(True)
        
        # Glueing advanced setting layouts together
        adv_settings_layout = QVBoxLayout()
        adv_settings_layout.addLayout(adv_settings_value_layout)
        adv_settings_layout.addLayout(adv_settings_store_layout)
        #settings_layout.addLayout(settings_store_layout)
        
        # --- Pass Recording Settings UI ---
        self.passrec_settings_box = QGroupBox("Pass Recording")
        self.passrec_settings_box.setStyleSheet("QGroupBox{padding-top:15px;padding-bottom:5px; margin-top:5px}")
        passrec_settings_layout = QGridLayout()
        # Enable checkbox
        self.passrec_enable_checkbox = QCheckBox("Enable Pass Recording")
        self.passrec_enable_checkbox.setChecked(configur.getboolean('passrecording', 'enabled', fallback=False))
        passrec_settings_layout.addWidget(self.passrec_enable_checkbox, 0, 0, 1, 2)
        # Soundcard dropdown
        self.passrec_soundcard_label = QLabel("Soundcard:")
        passrec_settings_layout.addWidget(self.passrec_soundcard_label, 1, 0)
        self.passrec_soundcard_dropdown = QComboBox()
        devices = sd.query_devices()
        input_devices = [(i, d) for i, d in enumerate(devices) if d['max_input_channels'] > 0]
        for idx, dev in input_devices:
            hostapi = sd.query_hostapis(dev['hostapi'])['name'] if 'hostapi' in dev else ''
            # Create a more readable label for the device
            friendly_name = dev['name'].replace("[", "").replace("]", "").strip()
            if "Default" in friendly_name or "default" in friendly_name:
                label = f"Default Device"
            else:
                label = f"{friendly_name}"
                
            # Store the technical details as tooltip
            tech_details = f"{dev['name']} [{hostapi}] (index {idx})"
            self.passrec_soundcard_dropdown.addItem(label, idx)
            # Also store the device name and full details for persistence
            self.passrec_soundcard_dropdown.setItemData(self.passrec_soundcard_dropdown.count()-1, dev['name'], Qt.UserRole + 1)
            self.passrec_soundcard_dropdown.setItemData(self.passrec_soundcard_dropdown.count()-1, tech_details, Qt.ToolTipRole)
        # Set current
        current_card = configur.get('passrecording', 'soundcard', fallback='default')
        if current_card == 'default':
            self.passrec_soundcard_dropdown.setCurrentIndex(0)
        else:
            try:
                # Try to find the device by name instead of index
                found = False
                for i in range(self.passrec_soundcard_dropdown.count()):
                    if self.passrec_soundcard_dropdown.itemData(i, Qt.UserRole + 1) == current_card:
                        self.passrec_soundcard_dropdown.setCurrentIndex(i)
                        found = True
                        break
                # If name not found, try using it as an index (for backwards compatibility)
                if not found:
                    try:
                        index = int(current_card)
                        if 0 <= index < self.passrec_soundcard_dropdown.count():
                            self.passrec_soundcard_dropdown.setCurrentIndex(index)
                    except:
                        self.passrec_soundcard_dropdown.setCurrentIndex(0)
            except:
                self.passrec_soundcard_dropdown.setCurrentIndex(0)
        passrec_settings_layout.addWidget(self.passrec_soundcard_dropdown, 1, 1)
        
        # Add an audio level meter
        self.passrec_level_label = QLabel("Input Level:")
        passrec_settings_layout.addWidget(self.passrec_level_label, 8, 0)
        self.passrec_level_meter = AudioLevelMeter()
        passrec_settings_layout.addWidget(self.passrec_level_meter, 8, 1)
        
        # Add monitor button
        self.passrec_monitor_button = QPushButton("Start Monitoring")
        passrec_settings_layout.addWidget(self.passrec_monitor_button, 9, 0, 1, 2)
        self.passrec_monitor_button.clicked.connect(self.toggle_audio_monitoring)
        
        # Save dir
        self.passrec_savedir_label = QLabel("Save Directory:")
        passrec_settings_layout.addWidget(self.passrec_savedir_label, 2, 0)
        self.passrec_savedir_edit = QLineEdit(configur.get('passrecording', 'save_dir', fallback='./recordings'))
        passrec_settings_layout.addWidget(self.passrec_savedir_edit, 2, 1)
        # Min elevation
        self.passrec_minelev_label = QLabel("Min Elevation (deg):")
        passrec_settings_layout.addWidget(self.passrec_minelev_label, 3, 0)
        self.passrec_minelev_spin = QDoubleSpinBox()
        self.passrec_minelev_spin.setRange(0, 90)
        self.passrec_minelev_spin.setValue(configur.getfloat('passrecording', 'min_elevation', fallback=20.0))
        passrec_settings_layout.addWidget(self.passrec_minelev_spin, 3, 1)
        # Audio settings (advanced)
        self.passrec_samplerate_label = QLabel("Sample Rate:")
        passrec_settings_layout.addWidget(self.passrec_samplerate_label, 4, 0)
        self.passrec_samplerate_spin = QSpinBox()
        self.passrec_samplerate_spin.setRange(8000, 192000)
        self.passrec_samplerate_spin.setValue(configur.getint('passrecording', 'sample_rate', fallback=44100))
        passrec_settings_layout.addWidget(self.passrec_samplerate_spin, 4, 1)
        self.passrec_channels_label = QLabel("Channels:")
        passrec_settings_layout.addWidget(self.passrec_channels_label, 5, 0)
        self.passrec_channels_spin = QSpinBox()
        self.passrec_channels_spin.setRange(1, 2)
        self.passrec_channels_spin.setValue(configur.getint('passrecording', 'channels', fallback=1))
        passrec_settings_layout.addWidget(self.passrec_channels_spin, 5, 1)
        self.passrec_bitdepth_label = QLabel("Bit Depth:")
        passrec_settings_layout.addWidget(self.passrec_bitdepth_label, 6, 0)
        self.passrec_bitdepth_spin = QSpinBox()
        self.passrec_bitdepth_spin.setRange(8, 32)
        self.passrec_bitdepth_spin.setValue(configur.getint('passrecording', 'bit_depth', fallback=16))
        passrec_settings_layout.addWidget(self.passrec_bitdepth_spin, 6, 1)
        self.passrec_settings_box.setLayout(passrec_settings_layout)
        adv_settings_value_layout.addWidget(self.passrec_settings_box, stretch=1)
        # --- End Pass Recording Settings UI ---
        
        ###  UI Layout / Tab Widget
        self.tab_widget = QTabWidget()
        self.tab_overview = QWidget()
        self.tab_settings = QWidget()
        self.tab_adv_settings = QWidget()
        self.tab_widget.addTab(self.tab_overview,"Overview")
        self.tab_widget.addTab(self.tab_settings,"Settings")
        self.tab_widget.addTab(self.tab_adv_settings,"Feature Settings")
        self.tab_overview.setLayout(overview_pagelayout)
        self.tab_settings.setLayout(settings_layout)
        self.tab_adv_settings.setLayout(adv_settings_layout)
        self.setCentralWidget(self.tab_widget)
        
        QScroller.grabGesture(
            self.combo1, QScroller.LeftMouseButtonGesture
        )

        self.threadpool = QThreadPool()
        self.timer = QTimer()
        self.timer.setInterval(200)
        self.timer.timeout.connect(self.recurring_timer)

        self.utc_clock_timer = QTimer()
        self.utc_clock_timer.setInterval(500)
        self.utc_clock_timer.timeout.connect(self.recurring_utc_clock_timer)
        self.utc_clock_timer.start()
            
        
        self._last_cloudlog_F = None
        self._last_cloudlog_I = None
        self.pass_recorder = PassRecorder(configur)
        # --- Pass Recording Status Label ---
        self.recording_status_label = QLabel("Recording: No")
        self.recording_status_label.setStyleSheet("QLabel{font-size: 12pt; font-weight: bold; color: #007700}")
        log_layout.addWidget(self.recording_status_label, stretch=1)
    
    def save_settings(self):
        global LATITUDE
        global LONGITUDE
        global ALTITUDE
        global STEP_RX
        global MAX_OFFSET_RX
        global DOPPLER_THRES_FM
        global DOPPLER_THRES_LINEAR
        global TLEFILE
        global TLEURL
        global SQFILE
        global RADIO
        global CVIADDR
        global OPMODE
        global LAST_TLE_UPDATE
        global RIG_TYPE
        global ROTATOR_SERIAL_PORT
        global ROTATOR_BAUDRATE
        global ROTATOR_AZ_PARK
        global ROTATOR_EL_PARK
        global ROTATOR_AZ_MIN
        global ROTATOR_AZ_MAX
        global ROTATOR_EL_MIN
        global ROTATOR_EL_MAX
        global ROTATOR_MIN_ELEVATION

        LATITUDE = self.qth_settings_lat_edit.displayText()
        configur['qth']['latitude'] = str(float(LATITUDE))
        LONGITUDE = self.qth_settings_long_edit.displayText()
        configur['qth']['longitude'] = str(float(LONGITUDE))
        ALTITUDE = float(self.qth_settings_alt_edit.displayText())
        configur['qth']['altitude'] = str(float(ALTITUDE))
        STEP_RX = int(self.qthsteprx.displayText())
        configur['qth']['step_rx'] = str(int(STEP_RX))
        MAX_OFFSET_RX = int(self.qthmaxoffrx.displayText())
        configur['qth']['max_offset_rx'] = str(int(MAX_OFFSET_RX))
        TLEFILE = configur['satellite']['tle_file'] = str(self.sattle.displayText())
        TLEURL =  configur['satellite']['tle_url'] = str(self.sattleurl.displayText())
        SQFILE = configur['satellite']['sqffile'] = str(self.satsqf.displayText())
        
        DOPPLER_THRES_FM = int(self.doppler_fm_threshold.displayText())
        configur['satellite']['doppler_threshold_fm'] = str(int(DOPPLER_THRES_FM))
        DOPPLER_THRES_LINEAR = int(self.doppler_linear_threshold.displayText())
        configur['satellite']['doppler_threshold_linear'] = str(int(DOPPLER_THRES_LINEAR))
        
        if self.radiolistcomb.currentText() == "Icom 9700":
            RADIO = configur['icom']['radio'] = '9700'
        elif self.radiolistcomb.currentText() == "Icom 910H":
            RADIO = configur['icom']['radio'] = '910'
            
        if self.radio_country_config_eu_button.isChecked():
            RIG_TYPE = "EU"
        elif self.radio_country_config_us_button.isChecked():
            RIG_TYPE = "US"
        configur['icom']['rig_type'] = RIG_TYPE

        CVIADDR = str(self.radicvi.displayText())
        configur['icom']['cviaddress'] = CVIADDR
        RIG_SERIAL_PORT = self.rig_serialport_val.currentText()
        configur['icom']['serialport'] = RIG_SERIAL_PORT
        
        # Saving offsets
        offset_stored = False        
        num_offsets = 0
        for (each_key, each_val) in configur.items('offset_profiles'):
            num_offsets = num_offsets+1
            # Iterate through each entry if sat/tpx combo is already in list otherwise adds it. 
            parts = each_val.split(",")
            if len(parts) >= 3 and parts[0].strip() == self.my_satellite.name and parts[1].strip() == self.my_transponder_name:
                offset_stored = True
                if int(parts[2].strip()) != int(self.rxoffsetbox.value()):
                    configur['offset_profiles'][each_key] = self.my_satellite.name + "," + self.my_transponder_name + ","+str(self.rxoffsetbox.value()) + ",0"
        if offset_stored == False and int(self.rxoffsetbox.value()) != 0 and self.combo1.currentIndex() != 0:
            configur['offset_profiles']["satoffset"+str(num_offsets+1)] = self.my_satellite.name + "," + self.my_transponder_name + ","+str(self.rxoffsetbox.value()) + ",0"
            offset_stored = True
        
        # Save TLE update
        configur['misc']['last_tle_update'] = LAST_TLE_UPDATE
        
        ROTATOR_ENABLED = self.rotator_enable_button.isChecked()
        configur['rotator']['enabled'] = str(ROTATOR_ENABLED)
        ROTATOR_SERIAL_PORT = self.rotator_serialport_val.currentText()
        configur['rotator']['serial_port'] = ROTATOR_SERIAL_PORT
        ROTATOR_BAUDRATE = int(self.rotator_serialrate_val.displayText())
        configur['rotator']['baudrate'] = str(ROTATOR_BAUDRATE)
        ROTATOR_AZ_PARK = int(self.rotator_azpark_val.displayText())
        configur['rotator']['az_park'] = str(ROTATOR_AZ_PARK)
        ROTATOR_EL_PARK = int(self.rotator_elpark_val.displayText())
        configur['rotator']['el_park'] = str(ROTATOR_EL_PARK)
        ROTATOR_AZ_MIN = int(self.rotator_azmin_val.displayText())
        configur['rotator']['az_min'] = str(ROTATOR_AZ_MIN)
        ROTATOR_AZ_MAX = int(self.rotator_azmax_val.displayText())
        configur['rotator']['az_max'] = str(ROTATOR_AZ_MAX)
        ROTATOR_EL_MIN = int(self.rotator_elmin_val.displayText())
        configur['rotator']['el_min'] = str(ROTATOR_EL_MIN)
        ROTATOR_EL_MAX = int(self.rotator_elmax_val.displayText())
        configur['rotator']['el_max'] = str(ROTATOR_EL_MAX)
        ROTATOR_MIN_ELEVATION = int(self.rotator_minelev_val.displayText())
        configur['rotator']['min_elevation'] = str(ROTATOR_MIN_ELEVATION)
        
        WEBAPI_ENABLED = self.webapi_enable_button.isChecked()
        WEBAPI_DEBUG_ENABLED = self.webapi_debug_enable_button.isChecked()
        configur['web_api']['enabled'] = str(WEBAPI_ENABLED)
        configur['web_api']['debug'] = str(WEBAPI_DEBUG_ENABLED)
        configur['web_api']['port'] = WEBAPI_PORT = self.webapi_port_val.displayText()

        # Pass Recording settings
        configur['passrecording']['enabled'] = str(self.passrec_enable_checkbox.isChecked())
        # Store the device name instead of the index
        selected_idx = self.passrec_soundcard_dropdown.currentIndex()
        if selected_idx >= 0:
            # First try to get the full device name (most reliable)
            device_name = self.passrec_soundcard_dropdown.itemData(selected_idx, Qt.UserRole + 1)
            if device_name:
                configur['passrecording']['soundcard'] = device_name
                logging.info(f"Saved audio device by name: {device_name}")
            else:
                # Fallback to index if name isn't available (should not happen)
                device_idx = self.passrec_soundcard_dropdown.itemData(selected_idx)
                if device_idx is not None:
                    configur['passrecording']['soundcard'] = str(device_idx)
                    logging.info(f"Saved audio device by index: {device_idx}")
                else:
                    configur['passrecording']['soundcard'] = 'default'
                    logging.info("Saved default audio device")
        else:
            configur['passrecording']['soundcard'] = 'default'
            logging.info("Saved default audio device")
        configur['passrecording']['save_dir'] = self.passrec_savedir_edit.text()
        configur['passrecording']['min_elevation'] = str(self.passrec_minelev_spin.value())
        configur['passrecording']['sample_rate'] = str(self.passrec_samplerate_spin.value())
        configur['passrecording']['channels'] = str(self.passrec_channels_spin.value())
        configur['passrecording']['bit_depth'] = str(self.passrec_bitdepth_spin.value())

        with open('config.ini', 'w') as configfile:
            configur.write(configfile)
        self.pass_recorder.update_config(configur)

    def rxoffset_value_changed(self, i):
            global f_cal
            self.my_satellite.new_cal = 1
            self.my_satellite.F_cal = f_cal = i
            
            # Notify web clients of RX offset change
            if WEBAPI_ENABLED:
                try:
                    web_api.safe_emit('status', {'rx_offset': i})
                except Exception as e:
                    logging.error(f"Error broadcasting RX offset change to web clients: {e}")
    
    def rxoffset_button_pushed(self, i):
            new_value = self.rxoffsetbox.value() + int(i)
            self.rxoffsetbox.setValue(new_value)
            
            # Notify web clients of RX offset change (note: setValue will trigger the valueChanged signal, 
            # but we'll add this for clarity and as a backup)
            if WEBAPI_ENABLED:
                try:
                    web_api.safe_emit('status', {'rx_offset': new_value})
                except Exception as e:
                    logging.error(f"Error broadcasting RX offset button change to web clients: {e}")
    def update_tle_file(self):
        self.the_stop_button_was_clicked()
        try:
            
            global LAST_TLE_UPDATE
            urllib.request.urlretrieve(TLEURL, TLEFILE)
            LAST_TLE_UPDATE = datetime.now().strftime("%Y-%m-%d %H:%M:%S")
            self.tleupdate_stat_lbl.setText("✔" + LAST_TLE_UPDATE)
            self.save_settings()
            if self.my_satellite.name != '':
                self.sat_changed(self.my_satellite.name)
        except Exception as e:
            logging.error("***  Unable to download TLE file: {theurl}".format(theurl=TLEURL))
            logging.error(e)
            self.tleupdate_stat_lbl.setText("❌")
            
    def sat_changed(self, satname):
        self.my_satellite.name = satname

        try:
            with open(SQFILE, 'r') as h:
                sqfdata = h.readlines()
                tpxlist=[]
                # Block signals temporarily while we clear the combo box
                self.combo2.blockSignals(True)
                self.combo2.clear()
                self.combo2.blockSignals(False)
                
                for line in sqfdata:
                    if line.startswith(satname):
                        tpxlist += [str(line.split(",")[8].strip())]
                        
                tpxlist=list(dict.fromkeys(tpxlist))
                
                # Add items one by one to ensure signals are properly emitted
                for tpx in tpxlist:
                    self.combo2.addItem(tpx)
                    
        except Exception as e:
            logging.error(f"Error reading SQFFile: {e}")
            
        # Notify web clients of the satellite change
        if WEBAPI_ENABLED:
            try:
                web_api.broadcast_satellite_change(satname)
            except Exception as e:
                logging.error(f"Error broadcasting satellite change to web clients: {e}")
                
    def tpx_changed(self, tpxname):
        global f_cal
        global i_cal
        global MAX_OFFSET_RX
        global RX_TPX_ONLY
        
        logging.debug(f"tpx_changed called with transponder: {tpxname}")
        self.my_transponder_name = tpxname
        
        try:
            with open(SQFILE, 'r') as h:
                sqfdata = h.readlines()
                found_match = False
                for lineb in sqfdata:
                    if lineb.startswith(";") == 0:
                        if lineb.split(",")[8].strip() == tpxname and lineb.split(",")[0].strip() == self.my_satellite.name:
                            found_match = True
                            logging.debug(f"Found matching transponder in SQFILE: {tpxname} for satellite {self.my_satellite.name}")
                            self.my_satellite.F = self.my_satellite.F_init = float(lineb.split(",")[1].strip())*1000
                            self.rxfreq.setText(str('{:,}'.format(self.my_satellite.F))+ " Hz")
                            self.my_satellite.F_RIG = self.my_satellite.F + f_cal
                            self.my_satellite.I = self.my_satellite.I_init = float(lineb.split(",")[2].strip())*1000
                            self.txfreq.setText(str('{:,}'.format(self.my_satellite.I)) + " Hz")
                            self.my_satellite.I_RIG = self.my_satellite.I + i_cal
                            self.my_satellite.downmode =  lineb.split(",")[3].strip()
                            self.my_satellite.upmode =  lineb.split(",")[4].strip()
                            self.my_satellite.mode =  lineb.split(",")[5].strip()
                            #  check if frequencies are in the same band: e.g. U/U, V/V vs V/U, U/V
                            if abs(self.my_satellite.F - self.my_satellite.I) > 10000000:
                                self.my_satellite.rig_satmode = 1
                            else:
                                self.my_satellite.rig_satmode = 0
                            if self.my_satellite.F == 0:
                                self.Startbutton.setEnabled(False)
                                self.Stopbutton.setEnabled(False)
                                self.syncbutton.setEnabled(False)
                                self.offsetstorebutton.setEnabled(False)
                            else:
                                self.Startbutton.setEnabled(True)
                                self.syncbutton.setEnabled(True)
                                self.offsetstorebutton.setEnabled(True)
                                
                            if  self.my_satellite.F > 0 and self.my_satellite.I == 0:
                                RX_TPX_ONLY = True
                                self.my_satellite.rig_satmode = 0
                            else:
                                RX_TPX_ONLY = False
                            break
                
                if not found_match:
                    logging.info(f"Warning: No matching entry found for transponder: {tpxname} and satellite: {self.my_satellite.name}")
        except IOError as e:
            logging.error(f"IO Error when processing transponder change: {e}")

        logging.debug(f"Setting RX offset to 0")
        self.rxoffsetbox.setValue(0)
        for tpx in useroffsets:
            if tpx[0] == self.my_satellite.name and tpx[1] == tpxname:
                usrrxoffset=int(tpx[2])
                logging.debug(f"Found user offset for this satellite+transponder: {usrrxoffset}")
                if usrrxoffset < MAX_OFFSET_RX and usrrxoffset > -MAX_OFFSET_RX:
                    logging.debug(f"Setting RX offset to: {usrrxoffset}")
                    self.rxoffsetbox.setMaximum(MAX_OFFSET_RX)
                    self.rxoffsetbox.setMinimum(-MAX_OFFSET_RX)
                    self.rxoffsetbox.setValue(usrrxoffset)
                    self.my_satellite.new_cal = 1
                    self.my_satellite.F_cal = f_cal = usrrxoffset
                else:
                    logging.debug(f"User offset {usrrxoffset} outside allowed range [-{MAX_OFFSET_RX}, {MAX_OFFSET_RX}]")
                    self.rxoffsetbox.setValue(0)
                
                
        self.my_satellite.tledata = ""
        
        # Safely stop the timer from any thread
        try:
            QMetaObject.invokeMethod(self.timer, "stop", Qt.QueuedConnection)
            logging.debug("Timer stopped safely")
        except Exception as e:
            logging.error(f"Error stopping timer: {e}")
            # Fallback: try direct stop if invokeMethod failed
            try:
                if QThread.currentThread() == self.thread():
                    self.timer.stop()
                    logging.debug("Timer stopped directly")
                else:
                    logging.error("Cannot stop timer - not in main thread")
            except Exception as e2:
                logging.error(f"Error in fallback timer stop: {e2}")
                
        try:
            with open(TLEFILE, 'r') as f:
                data = f.readlines()  
                tle_found = False
                for index, line in enumerate(data):
                    if str(self.my_satellite.name) in line:
                        logging.debug(f"Found TLE data for satellite: {self.my_satellite.name}")
                        self.my_satellite.tledata = ephem.readtle(data[index], data[index+1], data[index+2])
                        tle_found = True
                        break
                        
                if not tle_found:
                    logging.warning(f"Warning: No TLE data found for satellite: {self.my_satellite.name}")
        except IOError as e:
            logging.error(f"IO Error when reading TLE file: {e}")
        
        if self.my_satellite.tledata == "":
            logging.info("TLE data is empty, disabling tracking buttons")
            self.Startbutton.setEnabled(False)
            self.syncbutton.setEnabled(False)
            self.offsetstorebutton.setEnabled(False)
            self.log_tle_state_val.setText("n/a")
            return
        else:
            day_of_year = datetime.now().timetuple().tm_yday
            tleage = int(data[index+1][20:23])
            self.my_satellite.tle_age = day_of_year - tleage
            self.log_tle_state_val.setText("{0} day(s)".format(self.my_satellite.tle_age))

        # Send to Cloudlog in background after updating satellite/transponder info
        if not CLOUDLOG_ENABLED:
            logging.debug("Cloudlog: Disabled in config.ini")
        elif not CLOUDLOG_API_KEY or not CLOUDLOG_URL:
            logging.warning("Cloudlog API key or URL not set in config.ini")
        else:
            worker = CloudlogWorker(
                sat=self.my_satellite,
                tx_freq=self.my_satellite.I,
                rx_freq=self.my_satellite.F,
                tx_mode=self.my_satellite.upmode,
                rx_mode=self.my_satellite.downmode,
                sat_name=self.my_satellite.name,
                log_url=CLOUDLOG_URL,
                log_api_key=CLOUDLOG_API_KEY
            )
            QThreadPool.globalInstance().start(worker)
            self._last_cloudlog_F = self.my_satellite.F
            self._last_cloudlog_I = self.my_satellite.I
            
        # Safely start the timer from any thread    
        try:
            QMetaObject.invokeMethod(self.timer, "start", Qt.QueuedConnection)
            logging.debug("Timer started safely")
        except Exception as e:
            logging.error(f"Error starting timer: {e}")
            # Fallback: try direct start if invokeMethod failed
            try:
                if QThread.currentThread() == self.thread():
                    self.timer.start()
                    logging.debug("Timer started directly")
                else:
                    logging.error("Cannot start timer - not in main thread")
            except Exception as e2:
                logging.error(f"Error in fallback timer start: {e2}")
        
        # Notify web clients of the transponder change
        if WEBAPI_ENABLED:
            try:
                web_api.broadcast_transponder_change(tpxname)
            except Exception as e:
                logging.error(f"Error broadcasting transponder change to web clients: {e}")
            
    def tone_changed(self, tone_name):
        
        if self.my_satellite.rig_satmode == 1:
            icomTrx.setVFO("Sub")
        else:
            icomTrx.setVFO("VFOB")
            
        if RIG_TYPE == "US":
            if tone_name == "67 Hz":
                icomTrx.setToneSQLHz(str(670))
                icomTrx.setToneSquelchOn(1)
            elif tone_name == "71.9 Hz":
                icomTrx.setToneSQLHz(str(719))
                icomTrx.setToneSquelchOn(1)
            elif tone_name == "74.4 Hz":
                icomTrx.setToneSQLHz(str(744))
                icomTrx.setToneSquelchOn(1)
            elif tone_name == "141.3 Hz":
                icomTrx.setToneSQLHz(str(1413))
                icomTrx.setToneSquelchOn(1)
            elif tone_name == "None":
                icomTrx.setToneSquelchOn(0)
        elif RIG_TYPE == "EU":
            if tone_name == "67 Hz":
                icomTrx.setToneHz(str(670))
                icomTrx.setToneOn(1)
            elif tone_name == "71.9 Hz":
                icomTrx.setToneHz(str(719))
                icomTrx.setToneOn(1)
            elif tone_name == "74.4 Hz":
                icomTrx.setToneHz(str(744))
                icomTrx.setToneOn(1)
            elif tone_name == "141.3 Hz":
                icomTrx.setToneHz(str(1413))
                icomTrx.setToneOn(1)
            elif tone_name == "None":
                icomTrx.setToneOn(0)
            
        if self.my_satellite.rig_satmode == 1:
            icomTrx.setVFO("Main")
        else:
            icomTrx.setVFO("VFOA")
            
        # Notify web clients of the subtone change
        if WEBAPI_ENABLED:
            try:
                web_api.broadcast_subtone_change(tone_name)
            except Exception as e:
                logging.error(f"Error broadcasting subtone change to web clients: {e}")

    def the_exit_button_was_clicked(self):
        self.the_stop_button_was_clicked()
        icomTrx.close()
        sys.exit()
    
    def the_stop_button_was_clicked(self):
        global TRACKING_ACTIVE
        global INTERACTIVE
        TRACKING_ACTIVE = False
        INTERACTIVE = False
        self.threadpool.clear()
        self.Stopbutton.setEnabled(False)
        self.Startbutton.setEnabled(True)
        self.combo1.setEnabled(True)
        self.combo2.setEnabled(True)
        # Set pass recorder to inactive tracking state
        self.pass_recorder.set_tracking_active(False)
        # Stop rotator thread and park
        if ROTATOR_ENABLED:
            self.stop_rotator_thread()
            self.park_rotators()
        # Notify web clients of tracking state change
        if WEBAPI_ENABLED:
            try:
                web_api.broadcast_tracking_state(False)
            except Exception as e:
                logging.error(f"Error broadcasting tracking stop to web clients: {e}")

    def the_sync_button_was_clicked(self):
        self.my_satellite.F = self.my_satellite.F_init
        self.my_satellite.I = self.my_satellite.I_init
    
    def init_worker(self):
        global TRACKING_ACTIVE
        self.syncbutton.setEnabled(True)
        self.offsetstorebutton.setEnabled(True)
        self.Stopbutton.setEnabled(True)
        if TRACKING_ACTIVE == False:
            TRACKING_ACTIVE = True
        self.Startbutton.setEnabled(False)
        self.combo1.setEnabled(False)
        self.combo2.setEnabled(False)
        self.doppler_worker = Worker(self.calc_doppler)
        self.threadpool.start(self.doppler_worker)
        # Set pass recorder to active tracking state
        self.pass_recorder.set_tracking_active(True)
        # Start rotator thread
        if ROTATOR_ENABLED:
            self.start_rotator_thread()
        # Notify web clients of tracking state change
        if WEBAPI_ENABLED:
            try:
                web_api.broadcast_tracking_state(True)
            except Exception as e:
                logging.error(f"Error broadcasting tracking start to web clients: {e}")

    def calc_doppler(self, progress_callback):
        global CVIADDR
        global TRACKING_ACTIVE
        global INTERACTIVE
        global myloc
        global f_cal
        global i_cal
        global doppler_thres
        
        try:
                #################################
                #       INIT RADIOS
                #################################

                if RADIO == "910" and self.my_satellite.rig_satmode == 0 and RX_TPX_ONLY == False:
                    icomTrx.setSatelliteMode(0)
                    icomTrx.setSplitOn(1)
                elif RADIO == "910" and self.my_satellite.rig_satmode == 0 and RX_TPX_ONLY == True:
                    icomTrx.setSatelliteMode(0)
                    icomTrx.setSplitOn(0)
                elif RADIO == "910" and self.my_satellite.rig_satmode == 1:
                    icomTrx.setSatelliteMode(1)
                    icomTrx.setSplitOn(0)
                elif ( RADIO == "705" or "818" ) and OPMODE == False and self.my_satellite.rig_satmode == 0: #not implemented yet
                    logging.error("*** Not implemented yet mate***")
                    sys.exit()

                #################################
                #       SETUP DOWNLINK & UPLINK
                #################################

                if RADIO == "910":
                    # Testing current satmode config for V/U or U/V and swapping if needed
                    icomTrx.setVFO("Main")
                    curr_band = int(icomTrx.getFrequency())
                    if curr_band > 400000000 and self.my_satellite.F_RIG < 400000000:
                        icomTrx.setExchange()
                    elif curr_band < 200000000 and self.my_satellite.F_RIG > 200000000:
                        icomTrx.setExchange()
                            
                    doppler_thres, INTERACTIVE = icomTrx.setup_vfos(self.my_satellite.rig_satmode,self.my_satellite.downmode, self.my_satellite.upmode, DOPPLER_THRES_FM, DOPPLER_THRES_LINEAR)
                    
                elif RADIO != "910":
                    logging.error("*** Not implemented yet mate***")
                    sys.exit()

                icomTrx.setVFO("Main") 

                date_val = strftime('%Y/%m/%d %H:%M:%S', gmtime())
                myloc.date = ephem.Date(date_val)

                self.my_satellite.F_RIG = rx_dopplercalc(self.my_satellite.tledata, self.my_satellite.F, myloc)
                self.my_satellite.I_RIG = tx_dopplercalc(self.my_satellite.tledata, self.my_satellite.I, myloc)
                self.rxdoppler_val.setText(str('{:,}'.format(float(rx_doppler_val_calc(self.my_satellite.tledata,self.my_satellite.F, myloc)))))
                self.txdoppler_val.setText(str('{:,}'.format(float(tx_doppler_val_calc(self.my_satellite.tledata,self.my_satellite.I, myloc)))))
                user_Freq = 0;
                user_Freq_history = [0, 0, 0, 0]
                vfo_not_moving = 0
                vfo_not_moving_old = 0
                ptt_state = 0
                ptt_state_old = 0
                
                if self.my_satellite.rig_satmode == 1:
                    icomTrx.setVFO("Main")
                    icomTrx.setFrequency(str(int(self.my_satellite.F_RIG)))
                    icomTrx.setVFO("SUB")
                    icomTrx.setFrequency(str(int(self.my_satellite.I_RIG)))
                else:
                    icomTrx.setVFO("VFOA")
                    icomTrx.setFrequency(str(int(self.my_satellite.F_RIG)))
                    if RX_TPX_ONLY == False:
                        icomTrx.setVFO("VFOB")
                        icomTrx.setFrequency(str(int(self.my_satellite.I_RIG)))
                        INTERACTIVE = False #for SSB packet sats
                        icomTrx.setVFO("VFOA")
                    else:
                        icomTrx.setSplitOn(0)
                
                # Ensure that initial frequencies are always written 
                tracking_init = 1

                while TRACKING_ACTIVE == True:
                    a = datetime.now()
                    #date_val = strftime('%Y/%m/%d %H:%M:%S', gmtime())
                    date_val = datetime.now(timezone.utc).strftime('%Y/%m/%d %H:%M:%S.%f')[:-3]
                    myloc.date = ephem.Date(date_val)

                    if INTERACTIVE == True:
                        
                        # Set RX VFO as standard
                        if self.my_satellite.rig_satmode == 1:
                            icomTrx.setVFO("Main")
                        else:
                            icomTrx.setVFO("VFOA")
                            
                        # read current RX
                        try:
                            user_Freq = int(icomTrx.getFrequency())
                            updated_rx = 1
                            user_Freq_history.pop(0)
                            user_Freq_history.append(user_Freq)
                        except:
                            updated_rx = 0
                            user_Freq = 0
                        
                        vfo_not_moving_old = vfo_not_moving
                        vfo_not_moving = user_Freq_history.count(user_Freq_history[0]) == len(user_Freq_history)
                        #print("Last n frequencies: " +str(user_Freq_history) +" --> no change: " + str(vfo_not_moving))
                        # check for valid received freq and if dial is not moving (last two read frequencies are the same)
                        if user_Freq > 0 and updated_rx == 1 and vfo_not_moving and self.my_satellite.new_cal == 0:
                            # check if there is an offset from the dial and move up/downlink accordingly
                            if abs(user_Freq - self.my_satellite.F_RIG) > 1:
                                if True:
                                    if user_Freq > self.my_satellite.F_RIG:
                                        delta_F = user_Freq - self.my_satellite.F_RIG
                                        if self.my_satellite.mode == "REV":
                                            self.my_satellite.I -= delta_F
                                            self.my_satellite.I_RIG -= delta_F
                                            self.my_satellite.F += delta_F
                                        else:
                                            self.my_satellite.I += delta_F
                                            self.my_satellite.I_RIG += delta_F
                                            self.my_satellite.F += delta_F
                                    else:
                                        delta_F = self.my_satellite.F_RIG - user_Freq
                                        if self.my_satellite.mode == "REV":
                                            self.my_satellite.I += delta_F
                                            self.my_satellite.I_RIG += delta_F
                                            self.my_satellite.F -= delta_F
                                        else:
                                            self.my_satellite.I -= delta_F
                                            self.my_satellite.I_RIG -= delta_F
                                            self.my_satellite.F -= delta_F
                                    self.my_satellite.F_RIG = user_Freq
                                            
                        # check if dial isn't moving, might be skipable as later conditional check yields the same         
                        if updated_rx and vfo_not_moving and vfo_not_moving_old:#old_user_Freq == user_Freq and False:
                            new_rx_doppler = round(rx_dopplercalc(self.my_satellite.tledata, self.my_satellite.F + self.my_satellite.F_cal, myloc))
                            if abs(new_rx_doppler-self.my_satellite.F_RIG) > doppler_thres:
                                rx_doppler = new_rx_doppler
                                if self.my_satellite.rig_satmode == 1:
                                    icomTrx.setVFO("Main")
                                else:
                                    icomTrx.setVFO("VFOA")
                                
                                icomTrx.setFrequency(str(rx_doppler))
                                self.my_satellite.F_RIG = rx_doppler
                        
                            new_tx_doppler = round(tx_dopplercalc(self.my_satellite.tledata, self.my_satellite.I, myloc))
                            if abs(new_tx_doppler-self.my_satellite.I_RIG) > doppler_thres:
                                tx_doppler = new_tx_doppler
                                if self.my_satellite.rig_satmode == 1:
                                    icomTrx.setVFO("SUB")
                                else:
                                    icomTrx.setVFO("VFOB")
                                    # Don't switch VFO when PTT is pushed, to avoid switching VFO while TX 
                                    while icomTrx.isPttOff == 0:
                                        time.sleep(0.1)
                                        
                                icomTrx.setFrequency(str(tx_doppler))
                                self.my_satellite.I_RIG = tx_doppler
                            time.sleep(0.2)
                    # FM sats, no dial input accepted!
                    elif self.my_satellite.rig_satmode == 1:
                        new_rx_doppler = round(rx_dopplercalc(self.my_satellite.tledata,self.my_satellite.F + self.my_satellite.F_cal, myloc))
                        new_tx_doppler = round(tx_dopplercalc(self.my_satellite.tledata,self.my_satellite.I, myloc))
                        if abs(new_rx_doppler-self.my_satellite.F_RIG) > doppler_thres or tracking_init == 1:
                                tracking_init = 0
                                rx_doppler = new_rx_doppler
                                icomTrx.setVFO("MAIN")
                                icomTrx.setFrequency(str(rx_doppler))
                                self.my_satellite.F_RIG = rx_doppler
                        if abs(new_tx_doppler-self.my_satellite.I_RIG) > doppler_thres or tracking_init == 1:
                                tracking_init = 0
                                tx_doppler = new_tx_doppler
                                icomTrx.setVFO("SUB")
                                icomTrx.setFrequency(str(tx_doppler))
                                self.my_satellite.I_RIG = tx_doppler
                                icomTrx.setVFO("MAIN")
                        if doppler_thres > 0:
                            time.sleep(FM_update_time) # Slower update rate on FM, max on linear sats
                            
                    else:
                        new_rx_doppler = round(rx_dopplercalc(self.my_satellite.tledata,self.my_satellite.F + self.my_satellite.F_cal, myloc))
                        new_tx_doppler = round(tx_dopplercalc(self.my_satellite.tledata,self.my_satellite.I, myloc))
                        # 0 = PTT is pressed
                        # 1 = PTT is released
                        ptt_state_old = ptt_state
                        ptt_state = icomTrx.isPttOff()
                        # Check for RX -> TX transition
                        if  ptt_state_old and ptt_state == 0 and abs(new_tx_doppler-self.my_satellite.I_RIG) > doppler_thres:
                            #icomTrx.setVFO("VFOB")
                            logging.debug("TX inititated")
                            tx_doppler = new_tx_doppler
                            self.my_satellite.I_RIG = tx_doppler
                            icomTrx.setFrequency(str(tx_doppler))
                        if  ptt_state and abs(new_rx_doppler-self.my_satellite.F_RIG) > doppler_thres:
                            rx_doppler = new_rx_doppler
                            self.my_satellite.F_RIG = rx_doppler
                            icomTrx.setVFO("VFOA")
                            icomTrx.setFrequency(str(rx_doppler))
                        time.sleep(0.025)
                        
                    self.my_satellite.new_cal = 0
                    time.sleep(0.01)
                    #b = datetime.now()
                    #c = b - a
                    #print("Ups:" +str(1000000/c.microseconds))  
                    

        except:
            logging.critical("Failed to open ICOM rig")
            sys.exit()
    
    def recurring_utc_clock_timer(self):
        date_val = datetime.now(timezone.utc).strftime('%Y/%m/%d %H:%M:%S.%f')[:-3]
        myloc.date = ephem.Date(date_val)
        self.log_time_val.setText(datetime.now(timezone.utc).strftime('%H:%M:%S')+"z")
        if self.my_satellite.tledata != "":
            self.log_sat_event_val.setText(str(sat_next_event_calc(self.my_satellite.tledata, myloc)))
        if icomTrx.is_connected():
            self.log_rig_state_val.setText("✔")
            self.log_rig_state_val.setStyleSheet('color: green')
        else:
            self.log_rig_state_val.setText("✘")
            self.log_rig_state_val.setStyleSheet('color: red')
            
    
    def recurring_timer(self):
        try:
            date_val = datetime.now(timezone.utc).strftime('%Y/%m/%d %H:%M:%S.%f')[:-3]
            myloc.date = ephem.Date(date_val)
            
            
            self.my_satellite.down_doppler_old = self.my_satellite.down_doppler
            self.my_satellite.down_doppler = float(rx_doppler_val_calc(self.my_satellite.tledata,self.my_satellite.F, myloc))
            self.my_satellite.down_doppler_rate = ((self.my_satellite.down_doppler - self.my_satellite.down_doppler_old)/2)/0.2
            if abs(self.my_satellite.down_doppler_rate) > 100.0:
                self.my_satellite.down_doppler_rate = 0.0
                
            self.my_satellite.up_doppler_old = self.my_satellite.up_doppler
            self.my_satellite.up_doppler = float(tx_doppler_val_calc(self.my_satellite.tledata,self.my_satellite.I, myloc))
            self.my_satellite.up_doppler_rate = ((self.my_satellite.up_doppler - self.my_satellite.up_doppler_old)/2)/0.2
            if abs(self.my_satellite.up_doppler_rate) > 100.0:
                self.my_satellite.up_doppler_rate = 0.0
                
            self.rxdoppler_val.setText(str('{:,}'.format(self.my_satellite.down_doppler)) + " Hz")
            self.txdoppler_val.setText(str('{:,}'.format(self.my_satellite.up_doppler)) + " Hz")
            self.rxdopplerrate_val.setText(str(format(self.my_satellite.down_doppler_rate, '.2f')) + " Hz/s")
            self.txdopplerrate_val.setText(str(format(self.my_satellite.up_doppler_rate, '.2f')) + " Hz/s")
            self.rxfreq.setText(str('{:,}'.format(self.my_satellite.F_RIG))+ " Hz")
            self.rxfreq_onsat.setText(str('{:,}'.format(self.my_satellite.F))+ " Hz")
            self.txfreq.setText(str('{:,}'.format(self.my_satellite.I_RIG))+ " Hz")
            self.txfreq_onsat.setText(str('{:,}'.format(self.my_satellite.I))+ " Hz")
            self.log_sat_status_ele_val.setText(str(sat_ele_calc(self.my_satellite.tledata, myloc)) + " °")
            self.log_sat_status_azi_val.setText(str(sat_azi_calc(self.my_satellite.tledata, myloc)) + " °")
            self.log_sat_status_height_val.setText(str(sat_height_calc(self.my_satellite.tledata, myloc)) + " km")
            self.log_sat_status_illumintated_val.setText(sat_eclipse_calc(self.my_satellite.tledata, myloc))
            
            if DISPLAY_MAP:
                self.map_canvas.lat = sat_lat_calc(self.my_satellite.tledata, myloc)
                self.map_canvas.lon = sat_lon_calc(self.my_satellite.tledata, myloc)
                self.map_canvas.alt_km = int(round(float(sat_height_calc(self.my_satellite.tledata, myloc))))
                self.map_canvas.draw_map()

            # Cloudlog: only log if F or I changed and satellite is above horizon
            try:
<<<<<<< HEAD
                elevation = float(sat_ele_calc(self.my_satellite.tledata))
                # Update pass recorder with current elevation
                if self.my_satellite.name:
                    self.on_satellite_update(elevation, self.my_satellite.name)
=======
                elevation = float(sat_ele_calc(self.my_satellite.tledata, myloc))
>>>>>>> d28227a4
            except Exception:
                elevation = -1
            F_now = self.my_satellite.F
            I_now = self.my_satellite.I
            if elevation > 0.0 and (F_now != self._last_cloudlog_F or I_now != self._last_cloudlog_I):
                if not CLOUDLOG_ENABLED:
                    logging.debug("Cloudlog: Disabled in config.ini")
                elif not CLOUDLOG_API_KEY or not CLOUDLOG_URL:
                    logging.warning("Cloudlog API key or URL not set in config.ini")
                else:
                    worker = CloudlogWorker(
                        sat=self.my_satellite,
                        tx_freq=self.my_satellite.I,
                        rx_freq=self.my_satellite.F,
                        tx_mode=self.my_satellite.upmode,
                        rx_mode=self.my_satellite.downmode,
                        sat_name=self.my_satellite.name,
                        log_url=CLOUDLOG_URL,
                        log_api_key=CLOUDLOG_API_KEY
                    )
                    QThreadPool.globalInstance().start(worker)
                    self._last_cloudlog_F = self.my_satellite.F
                    self._last_cloudlog_I = self.my_satellite.I
        except:
            logging.warning("Error in label timer")
            traceback.print_exc()

    @Slot(str)
    def slot_select_satellite(self, sat_name):
        # Set the combo box and call sat_changed in the main thread
        for i in range(self.combo1.count()):
            if self.combo1.itemText(i) == sat_name:
                self.combo1.setCurrentIndex(i)
                break
        self.sat_changed(sat_name)

    @Slot(str)
    def slot_select_transponder(self, tpx_name):
        for i in range(self.combo2.count()):
            if self.combo2.itemText(i) == tpx_name:
                self.combo2.setCurrentIndex(i)
                break
        self.tpx_changed(tpx_name)

    @Slot(str)
    def slot_set_subtone(self, tone):
        for i in range(self.combo3.count()):
            if self.combo3.itemText(i) == tone:
                self.combo3.setCurrentIndex(i)
                break
        self.tone_changed(tone)

    @Slot(int)
    def slot_set_rx_offset(self, offset):
        min_val = self.rxoffsetbox.minimum()
        max_val = self.rxoffsetbox.maximum()
        if min_val <= offset <= max_val:
            self.rxoffsetbox.setValue(offset)

    # The slots for start_tracking and stop_tracking are already connected to init_worker and the_stop_button_was_clicked

    # Remove all QMetaObject.invokeMethod and run_on_ui_thread logic for GUI/timer operations in this file.
    # Only start/stop timers in the main thread via these slots.

    def get_current_az_el(self):
        # Returns (az, el) as floats for the current satellite
        try:
            az = float(sat_azi_calc(self.my_satellite.tledata, myloc))
            el = float(sat_ele_calc(self.my_satellite.tledata, myloc))
            return az, el
        except Exception as e:
            logging.error(f"Error getting current az/el: {e}")
            return ROTATOR_AZ_PARK, ROTATOR_EL_PARK
    def best_rotator_azimuth(self, current_az, target_az, az_max):
        """
        Returns the best azimuth to command the rotator to, considering overlap.
        """
        current_az = current_az % az_max
        target_az = target_az % az_max
        direct_diff = abs(target_az - current_az)
        overlap_target = target_az
        if az_max > 360:
            # Try using overlap (e.g., 370 instead of 10)
            if target_az < 90 and current_az > 270:
                overlap_target = target_az + 360
            elif target_az > 270 and current_az < 90:
                overlap_target = target_az - 360
        overlap_diff = abs(overlap_target - current_az)
        if overlap_diff < direct_diff:
            return overlap_target
        else:
            return target_az

    def rotator_set_position(self, az, el):
        # Defensive: ensure az, el are always float to avoid TypeError
        az = float(az)
        el = float(el)
        if self.rotator:
            # Get current rotator azimuth for shortest-path logic
            current_az, _ = self.rotator.get_position()
            if current_az is not None:
                az_to_send = self.best_rotator_azimuth(current_az, az, ROTATOR_AZ_MAX)
            else:
                az_to_send = az
            self.rotator.set_position(az_to_send, el)
            self.update_rotator_position()

    def rotator_park(self, az_park, el_park):
        # Defensive: ensure arguments are always float to avoid TypeError in rotator.set_position
        az_park = float(az_park)
        el_park = float(el_park)
        if self.rotator:
            self.rotator.park(az_park, el_park)
            self.update_rotator_position()

    def rotator_stop(self):
        if self.rotator:
            self.rotator.stop()
            self.update_rotator_position()

    def park_rotators(self):
        self.rotator_park(ROTATOR_AZ_PARK, ROTATOR_EL_PARK)
        logging.info("Rotator parked.")

    def stop_rotators(self):
        self.rotator_stop()
        logging.info("Rotator stopped.")

    def start_rotator_thread(self):
        if ROTATOR_ENABLED and self.rotator and not self.rotator_thread:
            self.rotator_thread = rotator.RotatorThread(
                self.rotator,
                self.get_current_az_el,
                ROTATOR_MIN_ELEVATION,
                ROTATOR_AZ_PARK,
                ROTATOR_EL_PARK
            )
            self.rotator_thread.daemon = True
            self.rotator_thread.start()
            logging.debug("Rotator thread started.")
            self.update_rotator_position()
    def stop_rotator_thread(self):
        if self.rotator_thread:
            self.rotator_thread.stop()
            self.rotator_thread.join(timeout=2)
            self.rotator_thread = None
            logging.debug("Rotator thread stopped.")
    def closeEvent(self, event):
        # Ensure rotator is stopped and parked on exit
        if ROTATOR_ENABLED:
            self.stop_rotator_thread()
            self.park_rotators()
            if self.rotator:
                self.rotator.close()
            self.stop_rotator_position_worker()
            
        # Stop audio monitoring if active
        if hasattr(self, 'audio_monitor_active') and self.audio_monitor_active:
            if hasattr(self, 'audio_monitor_stream') and self.audio_monitor_stream:
                try:
                    self.audio_monitor_stream.stop()
                    self.audio_monitor_stream.close()
                    self.audio_monitor_stream = None
                    self.audio_monitor_active = False
                except Exception as e:
                    logging.error(f"Error stopping audio monitor on exit: {e}")
            
        # Defensive: clear threadpool to avoid QRunnable errors
        try:
            self.threadpool.clear()
        except Exception as e:
            logging.error(f"Error clearing threadpool: {e}")
        event.accept()

    def update_rotator_position(self):
        if self.rotator:
            try:
                az, el = self.rotator.get_position()
                if az is not None and el is not None:
                    self.rotator_az_val.setText(f"{az}°")
                    self.rotator_el_val.setText(f"{el}°")
                else:
                    self.rotator_az_val.setText("Pos. error")
                    self.rotator_el_val.setText("Pos. error")
            except Exception as e:
                logging.error(f"Error updating rotator position: {e}")
                self.rotator_az_val.setText("error")
                self.rotator_el_val.setText("error")
        elif ROTATOR_ENABLED:
            self.rotator_az_val.setText("")
            self.rotator_el_val.setText("")

    def start_rotator_position_worker(self):
        if self.rotator:
            self.rotator_position_worker = RotatorPositionWorker(self.rotator, poll_interval=2.0)
            self.rotator_position_worker.signals.position.connect(self.handle_rotator_position_update)
            QThreadPool.globalInstance().start(self.rotator_position_worker)

    def stop_rotator_position_worker(self):
        # Defensive: safely stop worker and avoid double-deletion
        if hasattr(self, 'rotator_position_worker') and self.rotator_position_worker:
            try:
                self.rotator_position_worker.stop()
            except Exception as e:
                logging.error(f"Error stopping rotator position worker: {e}")
            self.rotator_position_worker = None
            
    def toggle_audio_monitoring(self):
        """Start or stop audio level monitoring"""
        if hasattr(self, 'audio_monitor_active') and self.audio_monitor_active:
            # Stop monitoring
            self.audio_monitor_active = False
            self.passrec_monitor_button.setText("Start Monitoring")
            if hasattr(self, 'audio_monitor_stream') and self.audio_monitor_stream:
                self.audio_monitor_stream.stop()
                self.audio_monitor_stream.close()
                self.audio_monitor_stream = None
        else:
            # Start monitoring
            self.audio_monitor_active = True
            self.passrec_monitor_button.setText("Stop Monitoring")
            
            # Get the selected device using the same logic as recording
            device = None
            selected_idx = self.passrec_soundcard_dropdown.currentIndex()
            if selected_idx >= 0:
                device_name = self.passrec_soundcard_dropdown.itemData(selected_idx, Qt.UserRole + 1)
                
                # Try to find device by name first (more reliable)
                if device_name:
                    devices = sd.query_devices()
                    for i, dev in enumerate(devices):
                        if dev['name'] == device_name and dev['max_input_channels'] > 0:
                            device = i
                            logging.info(f"Found monitoring device by name: {device_name} (index {i})")
                            break
                    
                    # If not found by exact name, try partial match
                    if device is None:
                        for i, dev in enumerate(devices):
                            if device_name in dev['name'] and dev['max_input_channels'] > 0:
                                device = i
                                logging.info(f"Found similar monitoring device: {dev['name']} (index {i})")
                                break
                
                # If not found by name, use the index
                if device is None:
                    device_idx = self.passrec_soundcard_dropdown.itemData(selected_idx)
                    if device_idx is not None:
                        try:
                            device = int(device_idx)
                            logging.info(f"Using monitoring device by index: {device}")
                        except (ValueError, TypeError):
                            logging.warning(f"Could not use device index: {device_idx}")
            
            if device is None:
                logging.info("Using default audio input device for monitoring")
                try:
                    device = sd.default.device[0]  # Default input device
                except Exception as e:
                    logging.error(f"Error getting default device: {e}")
            
            # Create callback for audio processing with debug logging
            def audio_callback(indata, frames, time, status):
                if status:
                    logging.warning(f"Audio monitoring status: {status}")
                
                # Calculate RMS amplitude (volume level)
                level = np.linalg.norm(indata)
                
                # Log levels occasionally to help debug
                if frames % 100 == 0:
                    logging.debug(f"Monitor audio level: {level:.4f}")
                
                # Scale to percentage (0-100)
                # Apply a logarithmic scaling to make low levels more visible
                if level > 0:
                    log_level = 20 * np.log10(level) + 90  # Convert to dB scale (normalized)
                    percentage = min(100, max(0, int(log_level)))
                else:
                    percentage = 0
                
                # Update UI in thread-safe way
                QMetaObject.invokeMethod(self.passrec_level_meter, "setValue", 
                                        Qt.QueuedConnection, Q_ARG(int, percentage))
            
            # Start the audio stream
            try:
                logging.info(f"Starting audio level monitoring with device: {device}")
                self.audio_monitor_stream = sd.InputStream(
                    device=device,
                    channels=1,
                    callback=audio_callback,
                    blocksize=1024,
                    samplerate=44100
                )
                self.audio_monitor_stream.start()
                
                # Update UI to confirm monitoring is active
                self.passrec_level_meter.setStyleSheet("""
                    QProgressBar {
                        border: 1px solid #3A3939;
                        border-radius: 4px;
                        text-align: center;
                    }
                    QProgressBar::chunk {
                        background: qlineargradient(x1:0, y1:0, x2:1, y2:0, 
                                                   stop:0 #00FF00, stop:0.6 #FFFF00, stop:0.8 #FF8800, stop:1 #FF0000);
                    }
                """)
            except Exception as e:
                logging.error(f"Error starting audio monitoring: {e}")
                self.audio_monitor_active = False
                self.passrec_monitor_button.setText("Start Monitoring")

    @Slot(object, object)
    def handle_rotator_position_update(self, az, el):
        if az is not None and el is not None:
            self.rotator_az_val.setText(f"{az}°")
            self.rotator_el_val.setText(f"{el}°")
        else:
            self.rotator_az_val.setText("Pos. error")
            self.rotator_el_val.setText("Pos. error")

    def update_passrecorder_status(self):
        if self.pass_recorder.is_recording():
            self.recording_status_label.setText("Recording: Yes")
            self.recording_status_label.setStyleSheet("QLabel{font-size: 12pt; font-weight: bold; color: #bb2222}")
        else:
            self.recording_status_label.setText("Recording: No")
            self.recording_status_label.setStyleSheet("QLabel{font-size: 12pt; font-weight: bold; color: #007700}")
    def on_satellite_update(self, elevation, satname):
        self.pass_recorder.update_elevation(elevation, satname)
        self.update_passrecorder_status()

class WorkerSignals(QObject):
    finished = Signal()
    error = Signal(tuple)
    result = Signal(object)
    progress = Signal(int)
    position = Signal(object, object)  # az, el

class Worker(QRunnable):

    def __init__(self, fn, *args, **kwargs):
        super(Worker, self).__init__()

        # Store constructor arguments (re-used for processing)
        self.fn = fn
        self.args = args
        self.kwargs = kwargs
        self.signals = WorkerSignals()

        # Add the callback to our kwargs
        self.kwargs['progress_callback'] = self.signals.progress

    @Slot()
    def run(self):
        '''
        Initialise the runner function with passed args, kwargs.
        '''

        # Retrieve args/kwargs here; and fire processing using them
        try:
            result = self.fn(*self.args, **self.kwargs)
        except:
            traceback.print_exc()
            exctype, value = sys.exc_info()[:2]
            self.signals.error.emit((exctype, value, traceback.format_exc()))
        else:
            self.signals.result.emit(result)  # Return the result of the processing
        finally:
            self.signals.finished.emit()  # Done

class RotatorPositionWorker(QRunnable):
    def __init__(self, rotator, poll_interval=2.0):
        super().__init__()
        self.rotator = rotator
        self.poll_interval = poll_interval
        self.signals = WorkerSignals()
        self._running = True

    def stop(self):
        self._running = False

    @Slot()
    def run(self):
        while self._running:
            try:
                az, el = self.rotator.get_position()
                self.signals.position.emit(az, el)
            except Exception as e:
                self.signals.position.emit(None, None)
            time.sleep(self.poll_interval)

class AudioLevelMeter(QProgressBar):
    """Custom progress bar for displaying audio input levels"""
    def __init__(self, parent=None):
        super().__init__(parent)
        self.setMinimum(0)
        self.setMaximum(100)
        self.setValue(0)
        self.setTextVisible(True)
        self.setFormat("%v%")
        # Use a gradient from green to yellow to red
        self.setStyleSheet("""
            QProgressBar {
                border: 1px solid #3A3939;
                border-radius: 4px;
                text-align: center;
            }
            QProgressBar::chunk {
                background: qlineargradient(x1:0, y1:0, x2:1, y2:0, stop:0 #00FF00, stop:0.5 #FFFF00, stop:1 #FF0000);
            }
        """)

## Starts here:
if RADIO != "9700" and RADIO != "705" and RADIO != "818" and RADIO != "910":
    logging.critical("***  Icom radio not supported: {badmodel}".format(badmodel=RADIO))
    sys.exit()


app = QApplication(sys.argv)
window = MainWindow()
apply_stylesheet(app, theme="dark_lightgreen.xml")
tooltip_stylesheet = """
        QToolTip {
            color: white;
            background-color: black;
        }
        QComboBox {
            color: white;
        }
        QSpinBox {
            color: white;
        }
        QLineEdit {
            color: white;
        }
    """
tooltip_stylesheet_rpi = """
        QToolTip {
            color: white;
            background-color: black;
        }
        QComboBox {
            color: white;
            font-size: 20pt;
        }
        QSpinBox {
            color: white;
            font-size: 20pt;
        }
        QLineEdit {
            color: white;
        }
        QLabel{font-size: 18pt;}
        QButton{font-size: 18pt;}
        QPushButton{font-size: 20pt;}
    """
app.setStyleSheet(app.styleSheet()+tooltip_stylesheet)
window.show()
app.exec()

<|MERGE_RESOLUTION|>--- conflicted
+++ resolved
@@ -1,2439 +1,2432 @@
-# Autor:
-#   Original from K8DP Doug Papay (v0.1)
-#
-#   Adapted v0.3 by EA4HCF Pedro Cabrera
-#
-#   v0.4 and beyond: Extended, partly rewritten and adapted from hamlib to direct radio control by DL3JOP Joshua Petry
-
-### Mandatory imports
-import ephem
-import socket
-import sys
-import math
-import time
-import re
-import urllib.request
-import traceback
-from lib import icom
-import os
-import numpy as np
-import threading
-from time import gmtime, strftime
-from datetime import datetime, timedelta, timezone
-from configparser import ConfigParser
-from PySide6.QtGui import *
-from PySide6.QtWidgets import *
-from PySide6.QtCore import *
-from PySide6.QtCore import Qt, Signal, Slot, QObject, QMetaObject, Q_ARG, QThreadPool
-from qt_material import apply_stylesheet
-import logging
-from serial.tools import list_ports
-<<<<<<< HEAD
-from lib.pass_recorder import PassRecorder
-import sounddevice as sd
-=======
-from lib import rotator
-from lib.sat_utils import *
-from lib.logbook_connector import *
->>>>>>> d28227a4
-
-logging.basicConfig(level = logging.WARNING)
-
-### Read config and import additional libraries if needed
-# parsing config file
-try:
-    with open('config.ini') as f:
-        f.close()
-        configur = ConfigParser()
-        configur.read('config.ini')
-except IOError:
-    logging.critical("Failed to find configuration file!")
-    sys.exit()
-
-# Set environment variables
-LATITUDE = configur.get('qth','latitude', fallback=0.0)
-LONGITUDE = configur.get('qth','longitude', fallback=0.0)
-ALTITUDE = configur.getfloat('qth','altitude', fallback=0.0)
-STEP_RX = configur.getint('qth','step_rx', fallback=1)
-MAX_OFFSET_RX = configur.getint('qth','max_offset_rx',fallback=5000)
-TLEFILE = configur.get('satellite','tle_file')
-TLEURL = configur.get('satellite','tle_url')
-DOPPLER_THRES_FM = configur.get('satellite', 'doppler_threshold_fm',fallback=200)
-DOPPLER_THRES_LINEAR = configur.get('satellite', 'doppler_threshold_linear',fallback=20)
-SQFILE = configur.get('satellite','sqffile')
-RADIO = configur.get('icom','radio')
-CVIADDR = configur.get('icom','cviaddress')
-RIG_SERIAL_PORT = configur.get('icom', 'serialport')
-RIG_TYPE = configur.get('icom', 'rig_type')
-LAST_TLE_UPDATE = configur.get('misc', 'last_tle_update')
-TLE_UPDATE_INTERVAL = configur.get('misc', 'tle_update_interval')
-
-# Rotator config
-ROTATOR_ENABLED = configur.getboolean('rotator', 'enabled', fallback=False)
-ROTATOR_SERIAL_PORT = configur.get('rotator', 'serial_port', fallback='COM4')
-ROTATOR_BAUDRATE = configur.getint('rotator', 'baudrate', fallback=4800)
-ROTATOR_AZ_PARK = configur.getint('rotator', 'az_park', fallback=0)
-ROTATOR_EL_PARK = configur.getint('rotator', 'el_park', fallback=0)
-ROTATOR_AZ_MIN = configur.getint('rotator', 'az_min', fallback=0)
-ROTATOR_AZ_MAX = configur.getint('rotator', 'az_max', fallback=450)
-ROTATOR_EL_MIN = configur.getint('rotator', 'el_min', fallback=0)
-ROTATOR_EL_MAX = configur.getint('rotator', 'el_max', fallback=180)
-ROTATOR_MIN_ELEVATION = configur.getint('rotator', 'min_elevation', fallback=5)
-
-# Cloudlog config
-CLOUDLOG_API_KEY = configur.get('Cloudlog', 'api_key', fallback=None)
-CLOUDLOG_URL = configur.get('Cloudlog', 'url', fallback=None)
-CLOUDLOG_ENABLED = configur.getboolean('Cloudlog', 'enabled', fallback=False)
-
-# Webapi config
-if configur.has_section('web_api') and configur.getboolean('web_api', 'enabled'):
-    WEBAPI_ENABLED = True
-else:
-    WEBAPI_ENABLED = False
-if configur.has_section('web_api') and configur.getboolean('web_api', 'debug'):
-    WEBAPI_DEBUG_ENABLED = True
-else:
-    WEBAPI_DEBUG_ENABLED = False
-WEBAPI_PORT = configur.getint('web_api', 'port', fallback=5000)
-    
-if configur.get('icom', 'fullmode') == "True":
-    OPMODE = True
-elif configur.get('icom', 'fullmode') == "False":
-    OPMODE = False
-if configur.get('misc', 'display_map') == "True":
-    DISPLAY_MAP = True
-    from matplotlib.backends.backend_qt5agg import FigureCanvasQTAgg as FigureCanvas
-    import matplotlib.pyplot as plt
-    import cartopy.crs as ccrs
-    import cartopy.feature as cfeature
-    from pyproj import Geod
-elif configur.get('misc', 'display_map') == "False":
-    DISPLAY_MAP = False
-
-if configur.has_section('web_api') and configur.getboolean('web_api', 'enabled'):
-    from lib import web_api  # Import the web API module
-    from lib import web_api_proxy
-
-# Import the remote client if section exists
-REMOTE_ENABLED = False
-if configur.has_section('remote_server') and configur.getboolean('remote_server', 'enable'):
-    from lib import remote_client
-    REMOTE_ENABLED = True
-
-### Global constants
-subtone_list = ["None", "67 Hz", "71.9 Hz", "74.4 Hz", "141.3 Hz"]
-if DISPLAY_MAP:
-    GEOD = Geod(ellps="WGS84")
-
-
-
-#i = 0
-useroffsets = []
-for (each_key, each_val) in configur.items('offset_profiles'):
-    # Format SATNAME,TRANSPONDER,RXoffset,TXoffset
-    parts = each_val.split(',')
-    useroffsets += [parts]
-    #i+=1
-
-# radio frequencies
-f_cal = 0
-i_cal = 0
-doppler_thres = 0
-FM_update_time = 0.3
-
-myloc = ephem.Observer()
-myloc.lon = LONGITUDE
-myloc.lat = LATITUDE
-myloc.elevation = ALTITUDE
-
-TRACKING_ACTIVE = True # tracking on/off
-INTERACTIVE = False # read user vfo/dial input - disable for inband packet
-RX_TPX_ONLY = False
-RIG_CONNECTED = False
-if configur['icom']['radio'] == '9700':
-    icomTrx = icom.icom(RIG_SERIAL_PORT, '19200', 96)
-elif configur['icom']['radio'] == '910':
-    icomTrx = icom.icom(RIG_SERIAL_PORT, '19200', 96)
-RIG_CONNECTED = icomTrx.is_connected()    
-
-class Satellite:
-    name = ""
-    noradid = 0
-    amsatname= ""
-    downmode = ""
-    upmode = ""
-    mode = ""
-    F = 0
-    F_init = 0
-    F_cal = 0
-    I = 0
-    I_init = 0
-    I_cal = 0
-    new_cal = 0
-    down_doppler = 0
-    down_doppler_old = 0
-    down_doppler_rate = 0
-    up_doppler = 0
-    up_doppler_old = 0
-    up_doppler_rate = 0
-    tledata = ""
-    tle_age = "n/a"
-    rig_satmode = 0
-    F_RIG = 0.0
-    I_RIG = 0.0
-    
-if DISPLAY_MAP:
-    class SatMapCanvas(FigureCanvas):
-        def __init__(self, lat, lon, alt_km):
-            self.fig = plt.figure()
-            self.fig.subplots_adjust(left=0, right=1, top=1, bottom=0)
-            super().__init__(self.fig)
-            self.lat = lat
-            self.lon = lon
-            self.alt_km = alt_km
-            self.ax = self.fig.add_subplot(1, 1, 1, projection=ccrs.PlateCarree())
-            self.ax.clear()
-            self.ax.set_global()
-            self.ax.stock_img()
-            self.ax.coastlines()
-            self.ax.add_feature(cfeature.BORDERS, linestyle=':')
-            self.ax.set_aspect('auto')
-
-    
-        def draw_map(self):
-            for l in self.ax.get_lines():
-                l.remove()
-    
-            # Generate geodesic footprint
-            azimuths = np.linspace(0, 360, 361)
-            radius_m = footprint_radius_km(self.alt_km) * 1000
-            lons, lats, _ = GEOD.fwd(
-                np.full(azimuths.shape, self.lon),
-                np.full(azimuths.shape, self.lat),
-                azimuths,
-                np.full(azimuths.shape, radius_m)
-            )
-    
-            # Normalize longitudes
-            lons = ((lons + 180) % 360) - 180
-            lats = np.clip(lats, -90, 90)
-    
-            # Split into segments to handle wraparound
-            segments = []
-            seg_lon = [lons[0]]
-            seg_lat = [lats[0]]
-            for i in range(1, len(lons)):
-                if abs(lons[i] - lons[i-1]) > 180 or abs(lats[i] - lats[i-1]) > 90:
-                    segments.append((seg_lon, seg_lat))
-                    seg_lon = []
-                    seg_lat = []
-                seg_lon.append(lons[i])
-                seg_lat.append(lats[i])
-            if seg_lon:
-                segments.append((seg_lon, seg_lat))
-    
-            # Plot all segments
-            for seg_lon, seg_lat in segments:
-                self.ax.plot(seg_lon, seg_lat, 'b--', transform=ccrs.PlateCarree(), linewidth=1)
-            
-            # Plot satellite subpoint
-            self.ax.plot(float(self.lon), float(self.lat), 'ro', markersize=6, label="Subpoint", transform=ccrs.PlateCarree())
-    
-            self.draw()
-
-
-class MainWindow(QMainWindow):
-    def __init__(self, *args, **kwargs):
-        super(MainWindow, self).__init__(*args, **kwargs)
-        
-        ## Pyinstaller Splashscreen handler
-        if '_PYI_SPLASH_IPC' in os.environ:
-            import pyi_splash
-            pyi_splash.update_text('UI Loaded ...')
-            pyi_splash.close()
-        
-        ### All of this should be moved to a global settings struct ....
-        global LATITUDE
-        global LONGITUDE
-        global ALTITUDE
-        global STEP_RX
-        global MAX_OFFSET_RX
-        global DOPPLER_THRES_FM
-        global DOPPLER_THRES_LINEAR
-
-        # satellite
-        global TLEFILE
-        global TLEURL
-        global SQFILE
-
-        # Radio
-        global RADIO        
-        global CVIADDR
-        global OPMODE
-
-        self.counter = 0
-        self.my_satellite = Satellite()
-        
-        if WEBAPI_ENABLED:
-            # Register this window with the web API
-            web_api.register_window(self)
-        
-            # Start web API server in a separate thread if enabled
-            self.web_api_thread = threading.Thread(target=web_api.run_socketio, daemon=True)
-            self.web_api_thread.start()
-            logging.info(f"Web API server started on port {configur.get('web_api', 'port', fallback='5000')}")
-        
-            # Set up the web API proxy for thread-safe GUI/timer operations
-            self.web_api_proxy = web_api_proxy.WebApiGuiProxy()
-            self.web_api_proxy.select_satellite.connect(self.slot_select_satellite)
-            self.web_api_proxy.select_transponder.connect(self.slot_select_transponder)
-            self.web_api_proxy.set_subtone.connect(self.slot_set_subtone)
-            self.web_api_proxy.set_rx_offset.connect(self.slot_set_rx_offset)
-            self.web_api_proxy.start_tracking.connect(self.init_worker)
-            self.web_api_proxy.stop_tracking.connect(self.the_stop_button_was_clicked)
-        
-        # If remote server is enabled, register with remote client
-        if REMOTE_ENABLED:
-            # Make sure we have a web API proxy for signals even if local web API is disabled
-            if not WEBAPI_ENABLED:
-                self.web_api_proxy = web_api_proxy.WebApiGuiProxy()
-                self.web_api_proxy.select_satellite.connect(self.slot_select_satellite)
-                self.web_api_proxy.select_transponder.connect(self.slot_select_transponder)
-                self.web_api_proxy.set_subtone.connect(self.slot_set_subtone)
-                self.web_api_proxy.set_rx_offset.connect(self.slot_set_rx_offset)
-                self.web_api_proxy.start_tracking.connect(self.init_worker)
-                self.web_api_proxy.stop_tracking.connect(self.the_stop_button_was_clicked)
-            
-            # Register with remote client
-            remote_client.register_window(self)
-            logging.info(f"Remote client registered with server: {configur.get('remote_server', 'url', fallback='http://localhost:5001')}")
-            
-        # Rotator integration
-        self.ROTATOR_ENABLED = ROTATOR_ENABLED
-        self.rotator = None
-        self.rotator_thread = None
-        self.rotator_error = None
-        if ROTATOR_ENABLED:
-            try:
-                self.rotator = rotator.YaesuRotator(
-                    ROTATOR_SERIAL_PORT,
-                    baudrate=ROTATOR_BAUDRATE,
-                    az_min=ROTATOR_AZ_MIN,
-                    az_max=ROTATOR_AZ_MAX,
-                    el_min=ROTATOR_EL_MIN,
-                    el_max=ROTATOR_EL_MAX
-                )
-            except Exception as e:
-                self.rotator_error = f"Rotator init failed: {e}"
-                logging.error(self.rotator_error)
-                self.rotator = None
-
-
-        
-        self.setWindowTitle("QTRigDoppler")
-        #self.setGeometry(3840*2, 0, 718, 425)
-        
-        ### Overview Page
-
-        overview_pagelayout = QVBoxLayout()
-
-        control_layout = QHBoxLayout()
-        map_layout = QHBoxLayout()
-        log_layout = QHBoxLayout()
-        #log_layout.setAlignment(Qt.AlignVCenter)
-
-        overview_pagelayout.addLayout(control_layout)
-        if DISPLAY_MAP:
-            overview_pagelayout.addLayout(map_layout)
-        overview_pagelayout.addLayout(log_layout)
-        
-        labels_layout = QVBoxLayout()
-        combo_layout = QVBoxLayout()
-        button_layout = QVBoxLayout()
-
-        combo_layout.setAlignment(Qt.AlignVCenter)
-        control_layout.addLayout(combo_layout, stretch=1)
-        control_layout.addLayout(labels_layout, stretch=1)
-        control_layout.addLayout(button_layout, stretch=1);
-
-        self.sattext = QLabel("Satellite:")
-        self.sattext.setAlignment(Qt.AlignHCenter | Qt.AlignVCenter)
-        combo_layout.addWidget(self.sattext)
-        
-        self.combo1 = QComboBox()
-        self.sat_list_view = self.combo1.view()
-        self.sat_list_view.setVerticalScrollMode(QAbstractItemView.ScrollPerPixel)        
-        QScroller.grabGesture(self.sat_list_view.viewport(), QScroller.LeftMouseButtonGesture)
-        satlist = []
-        with open(SQFILE, 'r') as h:
-            sqfdata = h.readlines() 
-            for line in sqfdata:
-                # Skip comment lines
-                if line.strip().startswith(';'):
-                    continue
-                    
-                if ',' in line:
-                    newitem = str(line.split(",")[0].strip())
-                    if newitem:
-                        satlist += [newitem]
-        satlist = list(dict.fromkeys(satlist))  # Deduplicate
-
-        def sat_sort_key(name):
-            match = re.match(r"([A-Za-z]+)-(\d+)", name)
-            if match:
-                prefix, num = match.groups()
-                return (prefix, int(num))
-            return (name, 0)
-        satlist.sort(key=sat_sort_key)
-        self.combo1.addItems(['Select one...'])
-        self.combo1.addItems(satlist)
-        self.combo1.currentTextChanged.connect(self.sat_changed) 
-        combo_layout.addWidget(self.combo1)
-        
-        self.tpxtext = QLabel("Transponder:")
-        self.tpxtext.setAlignment(Qt.AlignHCenter | Qt.AlignVCenter)
-        combo_layout.addWidget(self.tpxtext)
-        self.combo2 = QComboBox()
-        self.tpx_list_view = self.combo1.view()
-        self.tpx_list_view.setVerticalScrollMode(QAbstractItemView.ScrollPerPixel)        
-        QScroller.grabGesture(self.tpx_list_view.viewport(), QScroller.LeftMouseButtonGesture)
-        # Ensure the currentTextChanged signal is connected to tpx_changed
-        #try:
-        #    self.combo2.currentTextChanged.disconnect()  # Disconnect any existing connections first
-        #except:
-        #    pass  # Ignore if there were no connections
-        self.combo2.currentTextChanged.connect(self.tpx_changed) 
-        combo_layout.addWidget(self.combo2)
-        
-        self.tonetext = QLabel("Subtone:")
-        self.tonetext.setAlignment(Qt.AlignHCenter | Qt.AlignVCenter)
-        combo_layout.addWidget(self.tonetext)
-        self.combo3 = QComboBox()
-        self.combo3.addItems(subtone_list)
-        self.combo3.currentTextChanged.connect(self.tone_changed) 
-        combo_layout.addWidget(self.combo3)
-        
-        doppler_thres_layout = QHBoxLayout()
-        self.dopplerthreslabel = QLabel("Doppler threshold:")
-        doppler_thres_layout.addWidget(self.dopplerthreslabel)
-        self.dopplerthresval = QLabel("0.0")
-        doppler_thres_layout.addWidget(self.dopplerthresval)
-        
-        # 1x Label: RX Offset
-        self.rxoffsetboxtitle = QLabel("RX Offset:")
-        self.rxoffsetboxtitle.setAlignment(Qt.AlignHCenter | Qt.AlignVCenter)
-        combo_layout.addWidget(self.rxoffsetboxtitle)
-
-        # 1x QSlider (RX offset)
-        self.rxoffsetbox = QSpinBox()
-        self.rxoffsetbox.setMinimum(-MAX_OFFSET_RX)
-        self.rxoffsetbox.setMaximum(MAX_OFFSET_RX)
-        self.rxoffsetbox.setSingleStep(int(STEP_RX))
-        self.rxoffsetbox.valueChanged.connect(self.rxoffset_value_changed)
-        combo_layout.addWidget(self.rxoffsetbox)
-        
-        offset_button_layout = QHBoxLayout()
-        labels = ["+1000", "+100", "+10", "-10", "-100", "-1000"]
-        self.offset_buttons = [QPushButton(label) for label in labels]
-        
-        for button in self.offset_buttons:
-            button.setStyleSheet("font-size: 8pt;")
-            button.clicked.connect(lambda _, b=button: self.rxoffset_button_pushed(b.text()))
-            offset_button_layout.addWidget(button)
-
-        combo_layout.addLayout(offset_button_layout)
-
-        myFont=QFont()
-        myFont.setBold(True)
-        
-        groupbox_downlink = QGroupBox()
-        groupbox_downlink.setStyleSheet("QGroupBox{padding-top:5px;padding-bottom:5px; margin-top:0px}")
-        labels_layout.addWidget(groupbox_downlink)
-        vbox_downlink = QVBoxLayout()
-        groupbox_downlink.setLayout(vbox_downlink)
-        
-        rx_labels_sat_layout = QHBoxLayout()
-        # 1x Label: RX freq Satellite
-        self.rxfreqsat_lbl = QLabel("RX @ Sat:")
-        self.rxfreqsat_lbl.setStyleSheet("QLabel{font-size: 12pt;}")
-        self.rxfreqsat_lbl.setFont(myFont)
-        rx_labels_sat_layout.addWidget(self.rxfreqsat_lbl)
-
-        self.rxfreq_onsat = QLabel("435,500,000.0 Hz")
-        self.rxfreq_onsat.setStyleSheet("QLabel{font-size: 12pt;}")
-        self.rxfreq_onsat.setFont(myFont)
-        rx_labels_sat_layout.addWidget(self.rxfreq_onsat)
-        vbox_downlink.addLayout(rx_labels_sat_layout)
-        
-        rx_labels_radio_layout = QHBoxLayout()
-        # 1x Label: RX freq
-        self.rxfreqtitle = QLabel("RX @ Radio:")
-        rx_labels_radio_layout.addWidget(self.rxfreqtitle)
-
-        self.rxfreq = QLabel("435,500,000.0 Hz")
-        rx_labels_radio_layout.addWidget(self.rxfreq)
-        
-        vbox_downlink.addLayout(rx_labels_radio_layout)
-
-        
-        # 1x Label: RX Doppler Satellite
-        rx_doppler_freq_layout = QHBoxLayout()
-        self.rxdopplersat_lbl = QLabel("Doppler:")
-        rx_doppler_freq_layout.addWidget(self.rxdopplersat_lbl)
-
-        self.rxdoppler_val = QLabel("0.0 Hz")
-        rx_doppler_freq_layout.addWidget(self.rxdoppler_val)
-        
-        vbox_downlink.addLayout(rx_doppler_freq_layout)
-        
-        # 1x Label: RX Doppler RateSatellite
-        rx_doppler_rate_layout = QHBoxLayout()
-        self.rxdopplerratesat_lbl = QLabel("Rate:")
-        rx_doppler_rate_layout.addWidget(self.rxdopplerratesat_lbl)
-
-        self.rxdopplerrate_val = QLabel("0.0 Hz/s")
-        rx_doppler_rate_layout.addWidget(self.rxdopplerrate_val)
-        
-        vbox_downlink.addLayout(rx_doppler_rate_layout)
-        
-        groupbox_uplink = QGroupBox()
-        groupbox_uplink.setStyleSheet("QGroupBox{padding-top:5px;padding-bottom:5px; margin-top:0px}")
-        labels_layout.addWidget(groupbox_uplink)
-        vbox_uplink = QVBoxLayout()
-        groupbox_uplink.setLayout(vbox_uplink)
-
-        tx_labels_sat_layout = QHBoxLayout()
-        # 1x Label: TX freq Satellite
-        self.txfreqsat_lbl = QLabel("TX @ Sat:")
-        self.txfreqsat_lbl.setStyleSheet("QLabel{font-size: 12pt;}")
-        self.txfreqsat_lbl.setFont(myFont)
-        tx_labels_sat_layout.addWidget(self.txfreqsat_lbl)
-
-        self.txfreq_onsat = QLabel("145,900,000.0 Hz")
-        self.txfreq_onsat.setStyleSheet("QLabel{font-size: 12pt;}")
-        self.txfreq_onsat.setFont(myFont)
-        tx_labels_sat_layout.addWidget(self.txfreq_onsat)
-        vbox_uplink.addLayout(tx_labels_sat_layout)
-        
-        tx_labels_radio_layout = QHBoxLayout()
-        # 1x Label: TX freq
-        self.txfreqtitle = QLabel("TX @ Radio:")
-        tx_labels_radio_layout.addWidget(self.txfreqtitle)
-
-        self.txfreq = QLabel("145,900,000.0 Hz")
-        tx_labels_radio_layout.addWidget(self.txfreq)
-        
-        vbox_uplink.addLayout(tx_labels_radio_layout)
-        
-        
-        # 1x Label: TX Doppler Satellite
-        tx_doppler_freq_layout = QHBoxLayout()
-        self.txdopplersat_lbl = QLabel("Doppler:")
-        tx_doppler_freq_layout.addWidget(self.txdopplersat_lbl)
-
-        self.txdoppler_val = QLabel("0.0 Hz")
-        tx_doppler_freq_layout.addWidget(self.txdoppler_val)
-        
-        vbox_uplink.addLayout(tx_doppler_freq_layout)
-        
-        # 1x Label: TX Doppler RateSatellite
-        tx_doppler_rate_layout = QHBoxLayout()
-        self.txdopplerratesat_lbl = QLabel("Rate:")
-        tx_doppler_rate_layout.addWidget(self.txdopplerratesat_lbl)
-
-        self.txdopplerrate_val = QLabel("0.0 Hz/s")
-        tx_doppler_rate_layout.addWidget(self.txdopplerrate_val)
-        
-        vbox_uplink.addLayout(tx_doppler_rate_layout)
-        
-        # 1x QPushButton (Start)
-        self.Startbutton = QPushButton("Start Tracking")
-        self.Startbutton.clicked.connect(self.init_worker)
-        button_layout.addWidget(self.Startbutton)
-        self.Startbutton.setEnabled(False)
-
-        # 1x QPushButton (Stop)
-        self.Stopbutton = QPushButton("Stop Tracking")
-        self.Stopbutton.clicked.connect(self.the_stop_button_was_clicked)
-        button_layout.addWidget(self.Stopbutton)
-        self.Stopbutton.setEnabled(False)
-        
-        # Sync to SQF freq
-        self.syncbutton = QPushButton("Memory to VFO")
-        self.syncbutton.clicked.connect(self.the_sync_button_was_clicked)
-        button_layout.addWidget(self.syncbutton)
-        self.syncbutton.setEnabled(False)
-        
-        # Sync to SQF freq
-        self.offsetstorebutton = QPushButton("Store Offset")
-        self.offsetstorebutton.clicked.connect(self.save_settings)
-        button_layout.addWidget(self.offsetstorebutton)
-        self.offsetstorebutton.setEnabled(False)
-        
-        # Rotator buttons
-        if ROTATOR_ENABLED:
-            # Park Button
-            self.park_rotator_button = QPushButton("Park Rotators")
-            self.park_rotator_button.clicked.connect(self.park_rotators)
-            button_layout.addWidget(self.park_rotator_button)
-            # Stop Button
-            self.stop_rotator_button = QPushButton("Stop Rotation")
-            self.stop_rotator_button.clicked.connect(self.stop_rotators)
-            button_layout.addWidget(self.stop_rotator_button)
-            # Add refresh button
-            self.refresh_rotator_button = QPushButton("Refresh Rotator Position")
-            self.refresh_rotator_button.clicked.connect(self.update_rotator_position)
-            button_layout.addWidget(self.refresh_rotator_button)
-
-        # 1x QPushButton (Exit)
-        self.Exitbutton = QPushButton("Exit")
-        self.Exitbutton.setCheckable(True)
-        self.Exitbutton.clicked.connect(self.the_exit_button_was_clicked)
-        button_layout.addWidget(self.Exitbutton)
-
-        # Output log
-        
-        self.log_sat_status = QGroupBox()
-        self.log_sat_status.setStyleSheet("QGroupBox{padding-top:2px;padding-bottom:2px; margin-top:0px;font-size: 12pt;} QLabel{font-size: 12pt;}")
-        log_sat_status_layout = QGridLayout()
-        
-        self.log_sat_status_ele_lbl = QLabel("🛰 Elevation:")
-        log_sat_status_layout.addWidget(self.log_sat_status_ele_lbl, 0, 0)
-
-        self.log_sat_status_ele_val = QLabel("0.0 °")
-        log_sat_status_layout.addWidget(self.log_sat_status_ele_val, 0, 1)
-        
-        self.log_sat_status_azi_lbl = QLabel("🛰 Azimuth:")
-        log_sat_status_layout.addWidget(self.log_sat_status_azi_lbl, 1, 0)
-
-        self.log_sat_status_azi_val = QLabel("0.0 °")
-        log_sat_status_layout.addWidget(self.log_sat_status_azi_val, 1, 1)
-        
-        self.log_sat_status_height_lbl = QLabel("Height:")
-        log_sat_status_layout.addWidget(self.log_sat_status_height_lbl, 0, 2)
-
-        self.log_sat_status_height_val = QLabel("0.0 m")
-        log_sat_status_layout.addWidget(self.log_sat_status_height_val, 0, 3)
-        
-        self.log_sat_status_illuminated_lbl = QLabel("Visibility:")
-        log_sat_status_layout.addWidget(self.log_sat_status_illuminated_lbl, 1, 2)
-
-        self.log_sat_status_illumintated_val = QLabel("n/a")
-        log_sat_status_layout.addWidget(self.log_sat_status_illumintated_val, 1, 3)
-        
-        self.log_sat_status.setLayout(log_sat_status_layout)
-        log_layout.addWidget(self.log_sat_status, stretch=2)
-        
-        self.log_rig_status = QGroupBox()
-        self.log_rig_status.setStyleSheet("QGroupBox{padding-top:2px;padding-bottom:2px; margin-top:0px;font-size: 12pt;} QLabel{font-size: 12pt;}")
-        log_rig_status_layout = QGridLayout()
-        
-        self.log_rig_state_lbl = QLabel("Radio:")
-        log_rig_status_layout.addWidget(self.log_rig_state_lbl, 0, 0)
-
-        self.log_rig_state_val = QLabel("✘")
-        self.log_rig_state_val.setStyleSheet('color: red')
-        log_rig_status_layout.addWidget(self.log_rig_state_val, 0, 1)
-        
-        self.log_tle_state_lbl = QLabel("TLE age:")
-        log_rig_status_layout.addWidget(self.log_tle_state_lbl, 0, 3)
-
-        self.log_tle_state_val = QLabel("{0} day(s)".format(self.my_satellite.tle_age))
-        log_rig_status_layout.addWidget(self.log_tle_state_val, 0, 4)
-        
-        self.log_sat_event_val = QLabel("events n/a")
-        log_rig_status_layout.addWidget(self.log_sat_event_val, 1, 3, 1,2)
-        
-        self.log_time_lbl = QLabel("UTC:")
-        log_rig_status_layout.addWidget(self.log_time_lbl, 1, 0)
-
-        self.log_time_val = QLabel(datetime.now(timezone.utc).strftime('%H:%M:%S')+"z")
-        log_rig_status_layout.addWidget(self.log_time_val, 1, 1)
-        
-        self.log_layout_vline_right = QFrame()
-        self.log_layout_vline_right.setFrameShape(QFrame.VLine)
-        self.log_layout_vline_right.setFrameShadow(QFrame.Plain)
-        self.log_layout_vline_right.setStyleSheet("background-color: #4f5b62;border: none;")
-        self.log_layout_vline_right.setFixedWidth(2)
-        log_rig_status_layout.addWidget(self.log_layout_vline_right, 0, 2, 2, 1)
-        
-        self.log_rig_status.setLayout(log_rig_status_layout)
-        log_layout.addWidget(self.log_rig_status, stretch=1)
-        
-        if ROTATOR_ENABLED:
-            # Add rotator position labels in a styled group box
-            self.rotator_status_box = QGroupBox("")
-            self.rotator_status_box.setStyleSheet("QGroupBox{padding-top:2px;padding-bottom:2px; margin-top:0px;font-size: 12pt;} QLabel{font-size: 12pt;}")
-            rotator_status_layout = QGridLayout()
-            self.rotator_az_label = QLabel("📡 Azimuth:")
-            self.rotator_el_label = QLabel("📡 Elevation:")
-            self.rotator_az_val = QLabel("0.0°")
-            self.rotator_el_val = QLabel("0.0°")
-            rotator_status_layout.addWidget(self.rotator_el_label, 0, 0)
-            rotator_status_layout.addWidget(self.rotator_az_label, 1, 0)
-            rotator_status_layout.addWidget(self.rotator_el_val, 0, 1)
-            rotator_status_layout.addWidget(self.rotator_az_val, 1, 1)
-            self.rotator_status_box.setLayout(rotator_status_layout)
-            log_layout.addWidget(self.rotator_status_box, stretch=1)
-            
-            #Read and display position at startup
-            self.update_rotator_position()
-            #If rotator failed to init, show error
-            if self.rotator_error:
-                self.rotator_az_val.setText("error")
-                self.rotator_el_val.setText("error")
-            self.start_rotator_position_worker()
-        
-        ## Map layout
-        if DISPLAY_MAP:
-            self.mapbox = QGroupBox()
-            self.mapbox.setStyleSheet("QGroupBox{padding-top:2px;padding-bottom:2px; margin-top:0px;font-size: 14pt;} QLabel{font-size: 14pt;}")
-            mapbox_layout = QHBoxLayout()
-            self.mapbox.setLayout(mapbox_layout)
-            map_layout.addWidget(self.mapbox)
-            self.map_canvas = SatMapCanvas(-60, -80, 1)
-            mapbox_layout.addWidget(self.map_canvas)
-        
-        
-        
-        ### Settings Tab
-        settings_value_layout = QHBoxLayout()
-        
-        
-        # QTH Tab
-        self.settings_qth_box = QGroupBox("QTH")
-        self.settings_qth_box.setStyleSheet("QGroupBox{padding-top:15px;padding-bottom:5px; margin-top:5px}")
-        settings_value_layout.addWidget(self.settings_qth_box)
-        
-        # Radio Tab (scrollable for smaller screens)
-        self.settings_radio_box = QGroupBox("Radio")
-        self.settings_radio_box.setStyleSheet("QGroupBox{padding-top:15px;padding-bottom:5px; margin-top:5px}")
-        settings_value_layout.addWidget(self.settings_radio_box)
-        
-        # Files Tab
-        self.settings_file_box = QGroupBox("Files")
-        self.settings_file_box.setStyleSheet("QGroupBox{padding-top:1px;padding-bottom:5px; margin-top:5px}")
-        settings_value_layout.addWidget(self.settings_file_box)
-        
-        
-        ## QTH
-        qth_settings_layout = QGridLayout()
-        
-        # LAT
-        self.qth_settings_lat_lbl = QLabel("QTH latitude:")
-        qth_settings_layout.addWidget(self.qth_settings_lat_lbl, 0,0)
-        self.qth_settings_lat_edit = QLineEdit()
-        self.qth_settings_lat_edit.setMaxLength(10)
-        self.qth_settings_lat_edit.setText(str(LATITUDE))
-        qth_settings_layout.addWidget(self.qth_settings_lat_edit, 0,1)        
-        
-        # LONG
-        self.qth_settings_long_lbl = QLabel("QTH longitude:")
-        qth_settings_layout.addWidget(self.qth_settings_long_lbl, 1, 0)
-        self.qth_settings_long_edit = QLineEdit()
-        self.qth_settings_long_edit.setMaxLength(10)
-        self.qth_settings_long_edit.setText(str(LONGITUDE))
-        qth_settings_layout.addWidget(self.qth_settings_long_edit, 1, 1)        
-        
-        # Altitude
-        self.qth_settings_alt_lbl = QLabel("QTH Altitude (meters):")
-        qth_settings_layout.addWidget(self.qth_settings_alt_lbl, 2, 0)
-        self.qth_settings_alt_edit = QLineEdit()
-        self.qth_settings_alt_edit.setMaxLength(10)
-        self.qth_settings_alt_edit.setText(str(ALTITUDE))
-        qth_settings_layout.addWidget(self.qth_settings_alt_edit, 2, 1)
-
-        self.settings_qth_box.setLayout(qth_settings_layout)
-        
-        ## Radio
-        self.radio_settings_layout_scroller = QScrollArea()
-        self.radio_settings_layout_scroller_widget = QWidget()
-        radio_settings_layout = QGridLayout()
-        
-        # Radio selector
-        self.radiolist_lbl = QLabel("Select radio:")
-        radio_settings_layout.addWidget(self.radiolist_lbl, 0, 0)
-        self.radiolistcomb = QComboBox()
-        self.radiolistcomb.addItems(['Icom 9700'])
-        #self.radiolistcomb.addItems(['Icom 705'])
-        #self.radiolistcomb.addItems(['Yaesu 818'])
-        self.radiolistcomb.addItems(['Icom 910H'])
-        if configur['icom']['radio'] == '9700':
-            self.radiolistcomb.setCurrentText('Icom 9700')
-        elif configur['icom']['radio'] == '910':
-            self.radiolistcomb.setCurrentText('Icom 910H')
-        radio_settings_layout.addWidget(self.radiolistcomb, 0, 1)
-        
-        # Radio config --> EU/Tone or US/TQSL
-        self.radio_country_config_lbl = QLabel("Radio type:")
-        radio_settings_layout.addWidget(self.radio_country_config_lbl, 1, 0)
-        self.radio_country_config_eu_button = QRadioButton("EU/Tone")
-        self.radio_country_config_us_button = QRadioButton("US/TSQL")
-        self.radio_country_config_group = QButtonGroup()
-        self.radio_country_config_group.addButton(self.radio_country_config_eu_button)
-        self.radio_country_config_group.addButton(self.radio_country_config_us_button)
-        radio_settings_layout.addWidget(self.radio_country_config_eu_button, 1, 1)
-        radio_settings_layout.addWidget(self.radio_country_config_us_button, 1, 2)
-        if RIG_TYPE == "EU":
-            self.radio_country_config_eu_button.setChecked(1)
-        elif RIG_TYPE == "US":
-            self.radio_country_config_us_button.setChecked(1)
-        
-        # CI-V selector
-        self.radicvi_lbl = QLabel("CVI address:")
-        radio_settings_layout.addWidget(self.radicvi_lbl, 2, 0)
-        self.radicvi = QLineEdit()
-        self.radicvi.setMaxLength(2)
-        self.radicvi.setText(CVIADDR)
-        radio_settings_layout.addWidget(self.radicvi, 2, 1)
-        
-        self.rig_serialport_lbl = QLabel("Port:")
-        radio_settings_layout.addWidget(self.rig_serialport_lbl, 3, 0)
-
-        # Replace QLineEdit with QComboBox for COM port selection
-        self.rig_serialport_val = QComboBox()
-        available_ports = [port.device for port in list_ports.comports()]
-        self.rig_serialport_val.addItems(available_ports)
-        # Add the saved port if not in the list
-        if str(RIG_SERIAL_PORT) not in available_ports:
-            self.rig_serialport_val.addItem(str(RIG_SERIAL_PORT))
-        self.rig_serialport_val.setCurrentText(str(RIG_SERIAL_PORT))
-        radio_settings_layout.addWidget(self.rig_serialport_val, 3, 1)
-        
-        # 1x Label step RX
-        self.qthsteprx_lbl = QLabel("Step (Hz) for RX offset:")
-        radio_settings_layout.addWidget(self.qthsteprx_lbl, 4, 0)
-
-        self.qthsteprx = QLineEdit()
-        self.qthsteprx.setMaxLength(10)
-        self.qthsteprx.setText(str(STEP_RX))
-        radio_settings_layout.addWidget(self.qthsteprx, 4, 1)
-
-        # 1x Label Max Offset RX
-        self.qthmaxoffrx_lbl = QLabel("Max Offset (Hz) for RX:")
-        radio_settings_layout.addWidget(self.qthmaxoffrx_lbl, 5, 0)
-
-        self.qthmaxoffrx = QLineEdit()
-        self.qthmaxoffrx.setMaxLength(6)
-        self.qthmaxoffrx.setText(str(MAX_OFFSET_RX))
-        radio_settings_layout.addWidget(self.qthmaxoffrx, 5, 1)
-
-        # 1x Label doppler fm threshold
-        self.doppler_fm_threshold_lbl = QLabel("Doppler threshold for FM")
-        radio_settings_layout.addWidget(self.doppler_fm_threshold_lbl, 6, 0)
-
-        self.doppler_fm_threshold = QLineEdit()
-        self.doppler_fm_threshold.setMaxLength(6)
-        self.doppler_fm_threshold.setText(str(DOPPLER_THRES_FM))
-        radio_settings_layout.addWidget(self.doppler_fm_threshold, 6, 1)
-        
-        # 1x Label doppler linear threshold
-        self.doppler_linear_threshold_lbl = QLabel("Doppler threshold for Linear")
-        radio_settings_layout.addWidget(self.doppler_linear_threshold_lbl, 7, 0)
-
-        self.doppler_linear_threshold = QLineEdit()
-        self.doppler_linear_threshold.setMaxLength(6)
-        self.doppler_linear_threshold.setText(str(DOPPLER_THRES_LINEAR))
-        radio_settings_layout.addWidget(self.doppler_linear_threshold, 7, 1)
-        
-        #self.settings_radio_box.setLayout(radio_settings_layout)
-        self.radio_settings_layout_scroller_widget.setLayout(radio_settings_layout)
-        self.radio_settings_layout_scroller.setWidget(self.radio_settings_layout_scroller_widget)
-        self.radio_settings_layout_scroller.setVerticalScrollBarPolicy(Qt.ScrollBarAlwaysOn)
-        self.radio_settings_layout_scroller.setHorizontalScrollBarPolicy(Qt.ScrollBarAlwaysOff)
-        self.radio_settings_layout_scroller.setWidgetResizable(True)
-        self.radio_settings_layout_scroller_layout = QHBoxLayout()
-        self.radio_settings_layout_scroller_layout.addWidget(self.radio_settings_layout_scroller)
-        self.settings_radio_box.setLayout(self.radio_settings_layout_scroller_layout)
-        
-        ## Files
-        files_settings_layout = QGridLayout()
-
-        # 1x Label TLE file
-        self.sattle_lbl = QLabel("TLE filename:")
-        files_settings_layout.addWidget(self.sattle_lbl, 0, 0)
-
-        self.sattle = QLineEdit()
-        self.sattle.setMaxLength(30)
-        self.sattle.setText(TLEFILE)
-        files_settings_layout.addWidget(self.sattle, 0, 1)
-
-        # 1x Label TLE URL
-        self.sattleurl_lbl = QLabel("TLE URL:")
-        files_settings_layout.addWidget(self.sattleurl_lbl, 1, 0)
-
-        self.sattleurl = QLineEdit()
-        self.sattleurl.setMaxLength(70)
-        self.sattleurl.setText(TLEURL)
-        files_settings_layout.addWidget(self.sattleurl, 1, 1)
-
-
-        # 1x Label SQF file
-        self.satsqf_lbl = QLabel("SQF filename:")
-        files_settings_layout.addWidget(self.satsqf_lbl, 2, 0)
-
-        self.satsqf = QLineEdit()
-        self.satsqf.setMaxLength(30)
-        self.satsqf.setText(SQFILE)
-        files_settings_layout.addWidget(self.satsqf, 2, 1)
-        
-        self.UpdateTLEButton = QPushButton("Update TLE")
-        self.UpdateTLEButton.clicked.connect(self.update_tle_file)
-        files_settings_layout.addWidget(self.UpdateTLEButton, 3,0)
-        self.UpdateTLEButton.setEnabled(True)
-        
-        self.tleupdate_stat_lbl = QLabel(LAST_TLE_UPDATE)
-        files_settings_layout.addWidget(self.tleupdate_stat_lbl, 3, 1)
-        
-        self.settings_file_box.setLayout(files_settings_layout)
-        
-        # Settings store layout
-        settings_store_layout = QVBoxLayout()
-        
-        self.SafeSettingsButton = QPushButton("Store Settings - location changes require restart")
-        self.SafeSettingsButton.clicked.connect(self.save_settings)
-        settings_store_layout.addWidget(self.SafeSettingsButton)
-        self.SafeSettingsButton.setEnabled(True)
-        
-        
-        # Glueing settinglayouts together
-        settings_layout = QVBoxLayout()
-        settings_layout.addLayout(settings_value_layout)
-        settings_layout.addLayout(settings_store_layout)
-        
-        ### Advanced Settings Tab
-        adv_settings_value_layout = QHBoxLayout()
-        
-        
-        # Webapi
-        self.adv_settings_webapi_box = QGroupBox("WebAPI")
-        self.adv_settings_webapi_box.setStyleSheet("QGroupBox{padding-top:15px;padding-bottom:5px; margin-top:5px}")
-        adv_settings_value_layout.addWidget(self.adv_settings_webapi_box, stretch=1)
-        
-        ## Enable
-        webapi_settings_layout = QGridLayout()
-        self.webapi_en_lbl = QLabel("Active:")
-        webapi_settings_layout.addWidget(self.webapi_en_lbl, 0, 0)
-        
-        self.webapi_enable_button = QCheckBox()
-        webapi_settings_layout.addWidget(self.webapi_enable_button, 0, 1)
-        if WEBAPI_ENABLED == True:
-            self.webapi_enable_button.setChecked(1)
-        elif WEBAPI_ENABLED == False:
-            self.webapi_enable_button.setChecked(0)
-            
-        self.webapi_en_lbl = QLabel("Debug:")
-        webapi_settings_layout.addWidget(self.webapi_en_lbl, 1, 0)    
-        self.webapi_debug_enable_button = QCheckBox()
-        webapi_settings_layout.addWidget(self.webapi_debug_enable_button, 1, 1)
-        if WEBAPI_DEBUG_ENABLED == True:
-            self.webapi_debug_enable_button.setChecked(1)
-        elif WEBAPI_DEBUG_ENABLED == False:
-            self.webapi_debug_enable_button.setChecked(0)
-            
-        self.webapi_port_lbl = QLabel("Port:")
-        webapi_settings_layout.addWidget(self.webapi_port_lbl, 2, 0)
-
-        self.webapi_port_val = QLineEdit()
-        self.webapi_port_val.setMaxLength(5)
-        self.webapi_port_val.setText(str(WEBAPI_PORT))
-        webapi_settings_layout.addWidget(self.webapi_port_val, 2, 1)
-        
-        self.adv_settings_webapi_box.setLayout(webapi_settings_layout)
-
-        
-        # Rotator
-        self.adv_settings_rotator_box = QGroupBox("rotator")
-        self.adv_settings_rotator_box.setStyleSheet("QGroupBox{padding-top:15px;padding-bottom:5px; margin-top:5px}")
-        adv_settings_value_layout.addWidget(self.adv_settings_rotator_box, stretch=1)
-        
-        self.rotator_settings_layout_scroller = QScrollArea()
-        self.rotator_settings_layout_scroller_widget = QWidget()
-        
-        ## Enable
-        rotator_settings_layout = QGridLayout()
-        self.rotator_en_lbl = QLabel("Active:")
-        rotator_settings_layout.addWidget(self.rotator_en_lbl, 0, 0)
-        
-        self.rotator_enable_button = QCheckBox()
-        rotator_settings_layout.addWidget(self.rotator_enable_button, 0, 1)
-        if ROTATOR_ENABLED == True:
-            self.rotator_enable_button.setChecked(1)
-        elif ROTATOR_ENABLED == False:
-            self.rotator_enable_button.setChecked(0)
-            
-        self.rotator_serialport_lbl = QLabel("Port:")
-        rotator_settings_layout.addWidget(self.rotator_serialport_lbl, 1, 0)
-
-        # Replace QLineEdit with QComboBox for COM port selection
-        self.rotator_serialport_val = QComboBox()
-        available_ports = [port.device for port in list_ports.comports()]
-        self.rotator_serialport_val.addItems(available_ports)
-        # Add the saved port if not in the list
-        if str(ROTATOR_SERIAL_PORT) not in available_ports:
-            self.rotator_serialport_val.addItem(str(ROTATOR_SERIAL_PORT))
-        self.rotator_serialport_val.setCurrentText(str(ROTATOR_SERIAL_PORT))
-        rotator_settings_layout.addWidget(self.rotator_serialport_val, 1, 1)
-        
-        self.rotator_serialrate_lbl = QLabel("Baudrate:")
-        rotator_settings_layout.addWidget(self.rotator_serialrate_lbl, 2, 0)
-
-        self.rotator_serialrate_val = QLineEdit()
-        self.rotator_serialrate_val.setMaxLength(6)
-        self.rotator_serialrate_val.setText(str(ROTATOR_BAUDRATE))
-        rotator_settings_layout.addWidget(self.rotator_serialrate_val, 2, 1)
-        
-        self.rotator_azpark_lbl = QLabel("Az Park:")
-        rotator_settings_layout.addWidget(self.rotator_azpark_lbl, 3, 0)
-        self.rotator_azpark_val = QLineEdit()
-        self.rotator_azpark_val.setMaxLength(6)
-        self.rotator_azpark_val.setText(str(ROTATOR_AZ_PARK))
-        rotator_settings_layout.addWidget(self.rotator_azpark_val, 3, 1)
-        
-        self.rotator_elpark_lbl = QLabel("El Park:")
-        rotator_settings_layout.addWidget(self.rotator_elpark_lbl, 4, 0)
-        self.rotator_elpark_val = QLineEdit()
-        self.rotator_elpark_val.setMaxLength(6)
-        self.rotator_elpark_val.setText(str(ROTATOR_EL_PARK))
-        rotator_settings_layout.addWidget(self.rotator_elpark_val, 4, 1)
-        
-        self.rotator_azmin_lbl = QLabel("Az Min:")
-        rotator_settings_layout.addWidget(self.rotator_azmin_lbl, 5, 0)
-        self.rotator_azmin_val = QLineEdit()
-        self.rotator_azmin_val.setMaxLength(6)
-        self.rotator_azmin_val.setText(str(ROTATOR_AZ_MIN))
-        rotator_settings_layout.addWidget(self.rotator_azmin_val, 5, 1)
-        
-        self.rotator_azmax_lbl = QLabel("Az Max:")
-        rotator_settings_layout.addWidget(self.rotator_azmax_lbl, 6, 0)
-        self.rotator_azmax_val = QLineEdit()
-        self.rotator_azmax_val.setMaxLength(6)
-        self.rotator_azmax_val.setText(str(ROTATOR_AZ_MAX))
-        rotator_settings_layout.addWidget(self.rotator_azmax_val, 6, 1)
-        
-        self.rotator_elmin_lbl = QLabel("El Min:")
-        rotator_settings_layout.addWidget(self.rotator_elmin_lbl, 7, 0)
-        self.rotator_elmin_val = QLineEdit()
-        self.rotator_elmin_val.setMaxLength(6)
-        self.rotator_elmin_val.setText(str(ROTATOR_EL_MIN))
-        rotator_settings_layout.addWidget(self.rotator_elmin_val, 7, 1)
-        
-        self.rotator_elmax_lbl = QLabel("El Max:")
-        rotator_settings_layout.addWidget(self.rotator_elmax_lbl, 8, 0)
-        self.rotator_elmax_val = QLineEdit()
-        self.rotator_elmax_val.setMaxLength(6)
-        self.rotator_elmax_val.setText(str(ROTATOR_EL_MAX))
-        rotator_settings_layout.addWidget(self.rotator_elmax_val, 8, 1)
-
-        self.rotator_minelev_lbl = QLabel("Min Elevation:")
-        rotator_settings_layout.addWidget(self.rotator_minelev_lbl, 9, 0)
-        self.rotator_minelev_val = QLineEdit()
-        self.rotator_minelev_val.setMaxLength(6)
-        self.rotator_minelev_val.setText(str(ROTATOR_MIN_ELEVATION))
-        rotator_settings_layout.addWidget(self.rotator_minelev_val, 9, 1)
-        
-        self.rotator_settings_layout_scroller.setLayout(rotator_settings_layout)
-        self.rotator_settings_layout_scroller.setWidget(self.rotator_settings_layout_scroller_widget)
-        self.rotator_settings_layout_scroller.setVerticalScrollBarPolicy(Qt.ScrollBarAlwaysOn)
-        self.rotator_settings_layout_scroller.setHorizontalScrollBarPolicy(Qt.ScrollBarAlwaysOff)
-        self.rotator_settings_layout_scroller.setWidgetResizable(True)
-        self.rotator_settings_layout_scroller_layout = QHBoxLayout()
-        self.rotator_settings_layout_scroller_layout.addWidget(self.rotator_settings_layout_scroller)
-            
-        self.adv_settings_rotator_box.setLayout(self.rotator_settings_layout_scroller_layout)
-        
-        
-        # Cloudlog/Wavelog
-        self.adv_settings_log_box = QGroupBox("Logbook")
-        self.adv_settings_log_box.setStyleSheet("QGroupBox{padding-top:15px;padding-bottom:5px; margin-top:5px}")
-        adv_settings_value_layout.addWidget(self.adv_settings_log_box, stretch=1)
-        
-        ## Enable
-        log_settings_layout = QGridLayout()
-        self.log_en_lbl = QLabel("Active:")
-        log_settings_layout.addWidget(self.log_en_lbl, 0, 0)
-        
-        self.log_enable_button = QCheckBox()
-        log_settings_layout.addWidget(self.log_enable_button, 0, 1)
-        #if ROTATOR_ENABLED == True:
-        #    self.rotator_enable_button.setChecked(1)
-        #elif ROTATOR_ENABLED == False:
-        #    self.rotator_enable_button.setChecked(0)
-            
-        self.log_url_lbl = QLabel("URL:")
-        log_settings_layout.addWidget(self.log_url_lbl, 1, 0)
-
-        self.log_url_val = QLineEdit()
-        self.log_url_val.setMaxLength(100)
-        self.log_url_val.setText(str("localhost"))
-        log_settings_layout.addWidget(self.log_url_val, 1, 1)
-        
-        self.adv_settings_log_box.setLayout(log_settings_layout)
-        
-        
-        #Store button
-        adv_settings_store_layout = QVBoxLayout()
-        
-        self.SafeADVSettingsButton = QPushButton("Store Settings - requires restart")
-        self.SafeADVSettingsButton.clicked.connect(self.save_settings)
-        adv_settings_store_layout.addWidget(self.SafeADVSettingsButton)
-        self.SafeADVSettingsButton.setEnabled(True)
-        
-        # Glueing advanced setting layouts together
-        adv_settings_layout = QVBoxLayout()
-        adv_settings_layout.addLayout(adv_settings_value_layout)
-        adv_settings_layout.addLayout(adv_settings_store_layout)
-        #settings_layout.addLayout(settings_store_layout)
-        
-        # --- Pass Recording Settings UI ---
-        self.passrec_settings_box = QGroupBox("Pass Recording")
-        self.passrec_settings_box.setStyleSheet("QGroupBox{padding-top:15px;padding-bottom:5px; margin-top:5px}")
-        passrec_settings_layout = QGridLayout()
-        # Enable checkbox
-        self.passrec_enable_checkbox = QCheckBox("Enable Pass Recording")
-        self.passrec_enable_checkbox.setChecked(configur.getboolean('passrecording', 'enabled', fallback=False))
-        passrec_settings_layout.addWidget(self.passrec_enable_checkbox, 0, 0, 1, 2)
-        # Soundcard dropdown
-        self.passrec_soundcard_label = QLabel("Soundcard:")
-        passrec_settings_layout.addWidget(self.passrec_soundcard_label, 1, 0)
-        self.passrec_soundcard_dropdown = QComboBox()
-        devices = sd.query_devices()
-        input_devices = [(i, d) for i, d in enumerate(devices) if d['max_input_channels'] > 0]
-        for idx, dev in input_devices:
-            hostapi = sd.query_hostapis(dev['hostapi'])['name'] if 'hostapi' in dev else ''
-            # Create a more readable label for the device
-            friendly_name = dev['name'].replace("[", "").replace("]", "").strip()
-            if "Default" in friendly_name or "default" in friendly_name:
-                label = f"Default Device"
-            else:
-                label = f"{friendly_name}"
-                
-            # Store the technical details as tooltip
-            tech_details = f"{dev['name']} [{hostapi}] (index {idx})"
-            self.passrec_soundcard_dropdown.addItem(label, idx)
-            # Also store the device name and full details for persistence
-            self.passrec_soundcard_dropdown.setItemData(self.passrec_soundcard_dropdown.count()-1, dev['name'], Qt.UserRole + 1)
-            self.passrec_soundcard_dropdown.setItemData(self.passrec_soundcard_dropdown.count()-1, tech_details, Qt.ToolTipRole)
-        # Set current
-        current_card = configur.get('passrecording', 'soundcard', fallback='default')
-        if current_card == 'default':
-            self.passrec_soundcard_dropdown.setCurrentIndex(0)
-        else:
-            try:
-                # Try to find the device by name instead of index
-                found = False
-                for i in range(self.passrec_soundcard_dropdown.count()):
-                    if self.passrec_soundcard_dropdown.itemData(i, Qt.UserRole + 1) == current_card:
-                        self.passrec_soundcard_dropdown.setCurrentIndex(i)
-                        found = True
-                        break
-                # If name not found, try using it as an index (for backwards compatibility)
-                if not found:
-                    try:
-                        index = int(current_card)
-                        if 0 <= index < self.passrec_soundcard_dropdown.count():
-                            self.passrec_soundcard_dropdown.setCurrentIndex(index)
-                    except:
-                        self.passrec_soundcard_dropdown.setCurrentIndex(0)
-            except:
-                self.passrec_soundcard_dropdown.setCurrentIndex(0)
-        passrec_settings_layout.addWidget(self.passrec_soundcard_dropdown, 1, 1)
-        
-        # Add an audio level meter
-        self.passrec_level_label = QLabel("Input Level:")
-        passrec_settings_layout.addWidget(self.passrec_level_label, 8, 0)
-        self.passrec_level_meter = AudioLevelMeter()
-        passrec_settings_layout.addWidget(self.passrec_level_meter, 8, 1)
-        
-        # Add monitor button
-        self.passrec_monitor_button = QPushButton("Start Monitoring")
-        passrec_settings_layout.addWidget(self.passrec_monitor_button, 9, 0, 1, 2)
-        self.passrec_monitor_button.clicked.connect(self.toggle_audio_monitoring)
-        
-        # Save dir
-        self.passrec_savedir_label = QLabel("Save Directory:")
-        passrec_settings_layout.addWidget(self.passrec_savedir_label, 2, 0)
-        self.passrec_savedir_edit = QLineEdit(configur.get('passrecording', 'save_dir', fallback='./recordings'))
-        passrec_settings_layout.addWidget(self.passrec_savedir_edit, 2, 1)
-        # Min elevation
-        self.passrec_minelev_label = QLabel("Min Elevation (deg):")
-        passrec_settings_layout.addWidget(self.passrec_minelev_label, 3, 0)
-        self.passrec_minelev_spin = QDoubleSpinBox()
-        self.passrec_minelev_spin.setRange(0, 90)
-        self.passrec_minelev_spin.setValue(configur.getfloat('passrecording', 'min_elevation', fallback=20.0))
-        passrec_settings_layout.addWidget(self.passrec_minelev_spin, 3, 1)
-        # Audio settings (advanced)
-        self.passrec_samplerate_label = QLabel("Sample Rate:")
-        passrec_settings_layout.addWidget(self.passrec_samplerate_label, 4, 0)
-        self.passrec_samplerate_spin = QSpinBox()
-        self.passrec_samplerate_spin.setRange(8000, 192000)
-        self.passrec_samplerate_spin.setValue(configur.getint('passrecording', 'sample_rate', fallback=44100))
-        passrec_settings_layout.addWidget(self.passrec_samplerate_spin, 4, 1)
-        self.passrec_channels_label = QLabel("Channels:")
-        passrec_settings_layout.addWidget(self.passrec_channels_label, 5, 0)
-        self.passrec_channels_spin = QSpinBox()
-        self.passrec_channels_spin.setRange(1, 2)
-        self.passrec_channels_spin.setValue(configur.getint('passrecording', 'channels', fallback=1))
-        passrec_settings_layout.addWidget(self.passrec_channels_spin, 5, 1)
-        self.passrec_bitdepth_label = QLabel("Bit Depth:")
-        passrec_settings_layout.addWidget(self.passrec_bitdepth_label, 6, 0)
-        self.passrec_bitdepth_spin = QSpinBox()
-        self.passrec_bitdepth_spin.setRange(8, 32)
-        self.passrec_bitdepth_spin.setValue(configur.getint('passrecording', 'bit_depth', fallback=16))
-        passrec_settings_layout.addWidget(self.passrec_bitdepth_spin, 6, 1)
-        self.passrec_settings_box.setLayout(passrec_settings_layout)
-        adv_settings_value_layout.addWidget(self.passrec_settings_box, stretch=1)
-        # --- End Pass Recording Settings UI ---
-        
-        ###  UI Layout / Tab Widget
-        self.tab_widget = QTabWidget()
-        self.tab_overview = QWidget()
-        self.tab_settings = QWidget()
-        self.tab_adv_settings = QWidget()
-        self.tab_widget.addTab(self.tab_overview,"Overview")
-        self.tab_widget.addTab(self.tab_settings,"Settings")
-        self.tab_widget.addTab(self.tab_adv_settings,"Feature Settings")
-        self.tab_overview.setLayout(overview_pagelayout)
-        self.tab_settings.setLayout(settings_layout)
-        self.tab_adv_settings.setLayout(adv_settings_layout)
-        self.setCentralWidget(self.tab_widget)
-        
-        QScroller.grabGesture(
-            self.combo1, QScroller.LeftMouseButtonGesture
-        )
-
-        self.threadpool = QThreadPool()
-        self.timer = QTimer()
-        self.timer.setInterval(200)
-        self.timer.timeout.connect(self.recurring_timer)
-
-        self.utc_clock_timer = QTimer()
-        self.utc_clock_timer.setInterval(500)
-        self.utc_clock_timer.timeout.connect(self.recurring_utc_clock_timer)
-        self.utc_clock_timer.start()
-            
-        
-        self._last_cloudlog_F = None
-        self._last_cloudlog_I = None
-        self.pass_recorder = PassRecorder(configur)
-        # --- Pass Recording Status Label ---
-        self.recording_status_label = QLabel("Recording: No")
-        self.recording_status_label.setStyleSheet("QLabel{font-size: 12pt; font-weight: bold; color: #007700}")
-        log_layout.addWidget(self.recording_status_label, stretch=1)
-    
-    def save_settings(self):
-        global LATITUDE
-        global LONGITUDE
-        global ALTITUDE
-        global STEP_RX
-        global MAX_OFFSET_RX
-        global DOPPLER_THRES_FM
-        global DOPPLER_THRES_LINEAR
-        global TLEFILE
-        global TLEURL
-        global SQFILE
-        global RADIO
-        global CVIADDR
-        global OPMODE
-        global LAST_TLE_UPDATE
-        global RIG_TYPE
-        global ROTATOR_SERIAL_PORT
-        global ROTATOR_BAUDRATE
-        global ROTATOR_AZ_PARK
-        global ROTATOR_EL_PARK
-        global ROTATOR_AZ_MIN
-        global ROTATOR_AZ_MAX
-        global ROTATOR_EL_MIN
-        global ROTATOR_EL_MAX
-        global ROTATOR_MIN_ELEVATION
-
-        LATITUDE = self.qth_settings_lat_edit.displayText()
-        configur['qth']['latitude'] = str(float(LATITUDE))
-        LONGITUDE = self.qth_settings_long_edit.displayText()
-        configur['qth']['longitude'] = str(float(LONGITUDE))
-        ALTITUDE = float(self.qth_settings_alt_edit.displayText())
-        configur['qth']['altitude'] = str(float(ALTITUDE))
-        STEP_RX = int(self.qthsteprx.displayText())
-        configur['qth']['step_rx'] = str(int(STEP_RX))
-        MAX_OFFSET_RX = int(self.qthmaxoffrx.displayText())
-        configur['qth']['max_offset_rx'] = str(int(MAX_OFFSET_RX))
-        TLEFILE = configur['satellite']['tle_file'] = str(self.sattle.displayText())
-        TLEURL =  configur['satellite']['tle_url'] = str(self.sattleurl.displayText())
-        SQFILE = configur['satellite']['sqffile'] = str(self.satsqf.displayText())
-        
-        DOPPLER_THRES_FM = int(self.doppler_fm_threshold.displayText())
-        configur['satellite']['doppler_threshold_fm'] = str(int(DOPPLER_THRES_FM))
-        DOPPLER_THRES_LINEAR = int(self.doppler_linear_threshold.displayText())
-        configur['satellite']['doppler_threshold_linear'] = str(int(DOPPLER_THRES_LINEAR))
-        
-        if self.radiolistcomb.currentText() == "Icom 9700":
-            RADIO = configur['icom']['radio'] = '9700'
-        elif self.radiolistcomb.currentText() == "Icom 910H":
-            RADIO = configur['icom']['radio'] = '910'
-            
-        if self.radio_country_config_eu_button.isChecked():
-            RIG_TYPE = "EU"
-        elif self.radio_country_config_us_button.isChecked():
-            RIG_TYPE = "US"
-        configur['icom']['rig_type'] = RIG_TYPE
-
-        CVIADDR = str(self.radicvi.displayText())
-        configur['icom']['cviaddress'] = CVIADDR
-        RIG_SERIAL_PORT = self.rig_serialport_val.currentText()
-        configur['icom']['serialport'] = RIG_SERIAL_PORT
-        
-        # Saving offsets
-        offset_stored = False        
-        num_offsets = 0
-        for (each_key, each_val) in configur.items('offset_profiles'):
-            num_offsets = num_offsets+1
-            # Iterate through each entry if sat/tpx combo is already in list otherwise adds it. 
-            parts = each_val.split(",")
-            if len(parts) >= 3 and parts[0].strip() == self.my_satellite.name and parts[1].strip() == self.my_transponder_name:
-                offset_stored = True
-                if int(parts[2].strip()) != int(self.rxoffsetbox.value()):
-                    configur['offset_profiles'][each_key] = self.my_satellite.name + "," + self.my_transponder_name + ","+str(self.rxoffsetbox.value()) + ",0"
-        if offset_stored == False and int(self.rxoffsetbox.value()) != 0 and self.combo1.currentIndex() != 0:
-            configur['offset_profiles']["satoffset"+str(num_offsets+1)] = self.my_satellite.name + "," + self.my_transponder_name + ","+str(self.rxoffsetbox.value()) + ",0"
-            offset_stored = True
-        
-        # Save TLE update
-        configur['misc']['last_tle_update'] = LAST_TLE_UPDATE
-        
-        ROTATOR_ENABLED = self.rotator_enable_button.isChecked()
-        configur['rotator']['enabled'] = str(ROTATOR_ENABLED)
-        ROTATOR_SERIAL_PORT = self.rotator_serialport_val.currentText()
-        configur['rotator']['serial_port'] = ROTATOR_SERIAL_PORT
-        ROTATOR_BAUDRATE = int(self.rotator_serialrate_val.displayText())
-        configur['rotator']['baudrate'] = str(ROTATOR_BAUDRATE)
-        ROTATOR_AZ_PARK = int(self.rotator_azpark_val.displayText())
-        configur['rotator']['az_park'] = str(ROTATOR_AZ_PARK)
-        ROTATOR_EL_PARK = int(self.rotator_elpark_val.displayText())
-        configur['rotator']['el_park'] = str(ROTATOR_EL_PARK)
-        ROTATOR_AZ_MIN = int(self.rotator_azmin_val.displayText())
-        configur['rotator']['az_min'] = str(ROTATOR_AZ_MIN)
-        ROTATOR_AZ_MAX = int(self.rotator_azmax_val.displayText())
-        configur['rotator']['az_max'] = str(ROTATOR_AZ_MAX)
-        ROTATOR_EL_MIN = int(self.rotator_elmin_val.displayText())
-        configur['rotator']['el_min'] = str(ROTATOR_EL_MIN)
-        ROTATOR_EL_MAX = int(self.rotator_elmax_val.displayText())
-        configur['rotator']['el_max'] = str(ROTATOR_EL_MAX)
-        ROTATOR_MIN_ELEVATION = int(self.rotator_minelev_val.displayText())
-        configur['rotator']['min_elevation'] = str(ROTATOR_MIN_ELEVATION)
-        
-        WEBAPI_ENABLED = self.webapi_enable_button.isChecked()
-        WEBAPI_DEBUG_ENABLED = self.webapi_debug_enable_button.isChecked()
-        configur['web_api']['enabled'] = str(WEBAPI_ENABLED)
-        configur['web_api']['debug'] = str(WEBAPI_DEBUG_ENABLED)
-        configur['web_api']['port'] = WEBAPI_PORT = self.webapi_port_val.displayText()
-
-        # Pass Recording settings
-        configur['passrecording']['enabled'] = str(self.passrec_enable_checkbox.isChecked())
-        # Store the device name instead of the index
-        selected_idx = self.passrec_soundcard_dropdown.currentIndex()
-        if selected_idx >= 0:
-            # First try to get the full device name (most reliable)
-            device_name = self.passrec_soundcard_dropdown.itemData(selected_idx, Qt.UserRole + 1)
-            if device_name:
-                configur['passrecording']['soundcard'] = device_name
-                logging.info(f"Saved audio device by name: {device_name}")
-            else:
-                # Fallback to index if name isn't available (should not happen)
-                device_idx = self.passrec_soundcard_dropdown.itemData(selected_idx)
-                if device_idx is not None:
-                    configur['passrecording']['soundcard'] = str(device_idx)
-                    logging.info(f"Saved audio device by index: {device_idx}")
-                else:
-                    configur['passrecording']['soundcard'] = 'default'
-                    logging.info("Saved default audio device")
-        else:
-            configur['passrecording']['soundcard'] = 'default'
-            logging.info("Saved default audio device")
-        configur['passrecording']['save_dir'] = self.passrec_savedir_edit.text()
-        configur['passrecording']['min_elevation'] = str(self.passrec_minelev_spin.value())
-        configur['passrecording']['sample_rate'] = str(self.passrec_samplerate_spin.value())
-        configur['passrecording']['channels'] = str(self.passrec_channels_spin.value())
-        configur['passrecording']['bit_depth'] = str(self.passrec_bitdepth_spin.value())
-
-        with open('config.ini', 'w') as configfile:
-            configur.write(configfile)
-        self.pass_recorder.update_config(configur)
-
-    def rxoffset_value_changed(self, i):
-            global f_cal
-            self.my_satellite.new_cal = 1
-            self.my_satellite.F_cal = f_cal = i
-            
-            # Notify web clients of RX offset change
-            if WEBAPI_ENABLED:
-                try:
-                    web_api.safe_emit('status', {'rx_offset': i})
-                except Exception as e:
-                    logging.error(f"Error broadcasting RX offset change to web clients: {e}")
-    
-    def rxoffset_button_pushed(self, i):
-            new_value = self.rxoffsetbox.value() + int(i)
-            self.rxoffsetbox.setValue(new_value)
-            
-            # Notify web clients of RX offset change (note: setValue will trigger the valueChanged signal, 
-            # but we'll add this for clarity and as a backup)
-            if WEBAPI_ENABLED:
-                try:
-                    web_api.safe_emit('status', {'rx_offset': new_value})
-                except Exception as e:
-                    logging.error(f"Error broadcasting RX offset button change to web clients: {e}")
-    def update_tle_file(self):
-        self.the_stop_button_was_clicked()
-        try:
-            
-            global LAST_TLE_UPDATE
-            urllib.request.urlretrieve(TLEURL, TLEFILE)
-            LAST_TLE_UPDATE = datetime.now().strftime("%Y-%m-%d %H:%M:%S")
-            self.tleupdate_stat_lbl.setText("✔" + LAST_TLE_UPDATE)
-            self.save_settings()
-            if self.my_satellite.name != '':
-                self.sat_changed(self.my_satellite.name)
-        except Exception as e:
-            logging.error("***  Unable to download TLE file: {theurl}".format(theurl=TLEURL))
-            logging.error(e)
-            self.tleupdate_stat_lbl.setText("❌")
-            
-    def sat_changed(self, satname):
-        self.my_satellite.name = satname
-
-        try:
-            with open(SQFILE, 'r') as h:
-                sqfdata = h.readlines()
-                tpxlist=[]
-                # Block signals temporarily while we clear the combo box
-                self.combo2.blockSignals(True)
-                self.combo2.clear()
-                self.combo2.blockSignals(False)
-                
-                for line in sqfdata:
-                    if line.startswith(satname):
-                        tpxlist += [str(line.split(",")[8].strip())]
-                        
-                tpxlist=list(dict.fromkeys(tpxlist))
-                
-                # Add items one by one to ensure signals are properly emitted
-                for tpx in tpxlist:
-                    self.combo2.addItem(tpx)
-                    
-        except Exception as e:
-            logging.error(f"Error reading SQFFile: {e}")
-            
-        # Notify web clients of the satellite change
-        if WEBAPI_ENABLED:
-            try:
-                web_api.broadcast_satellite_change(satname)
-            except Exception as e:
-                logging.error(f"Error broadcasting satellite change to web clients: {e}")
-                
-    def tpx_changed(self, tpxname):
-        global f_cal
-        global i_cal
-        global MAX_OFFSET_RX
-        global RX_TPX_ONLY
-        
-        logging.debug(f"tpx_changed called with transponder: {tpxname}")
-        self.my_transponder_name = tpxname
-        
-        try:
-            with open(SQFILE, 'r') as h:
-                sqfdata = h.readlines()
-                found_match = False
-                for lineb in sqfdata:
-                    if lineb.startswith(";") == 0:
-                        if lineb.split(",")[8].strip() == tpxname and lineb.split(",")[0].strip() == self.my_satellite.name:
-                            found_match = True
-                            logging.debug(f"Found matching transponder in SQFILE: {tpxname} for satellite {self.my_satellite.name}")
-                            self.my_satellite.F = self.my_satellite.F_init = float(lineb.split(",")[1].strip())*1000
-                            self.rxfreq.setText(str('{:,}'.format(self.my_satellite.F))+ " Hz")
-                            self.my_satellite.F_RIG = self.my_satellite.F + f_cal
-                            self.my_satellite.I = self.my_satellite.I_init = float(lineb.split(",")[2].strip())*1000
-                            self.txfreq.setText(str('{:,}'.format(self.my_satellite.I)) + " Hz")
-                            self.my_satellite.I_RIG = self.my_satellite.I + i_cal
-                            self.my_satellite.downmode =  lineb.split(",")[3].strip()
-                            self.my_satellite.upmode =  lineb.split(",")[4].strip()
-                            self.my_satellite.mode =  lineb.split(",")[5].strip()
-                            #  check if frequencies are in the same band: e.g. U/U, V/V vs V/U, U/V
-                            if abs(self.my_satellite.F - self.my_satellite.I) > 10000000:
-                                self.my_satellite.rig_satmode = 1
-                            else:
-                                self.my_satellite.rig_satmode = 0
-                            if self.my_satellite.F == 0:
-                                self.Startbutton.setEnabled(False)
-                                self.Stopbutton.setEnabled(False)
-                                self.syncbutton.setEnabled(False)
-                                self.offsetstorebutton.setEnabled(False)
-                            else:
-                                self.Startbutton.setEnabled(True)
-                                self.syncbutton.setEnabled(True)
-                                self.offsetstorebutton.setEnabled(True)
-                                
-                            if  self.my_satellite.F > 0 and self.my_satellite.I == 0:
-                                RX_TPX_ONLY = True
-                                self.my_satellite.rig_satmode = 0
-                            else:
-                                RX_TPX_ONLY = False
-                            break
-                
-                if not found_match:
-                    logging.info(f"Warning: No matching entry found for transponder: {tpxname} and satellite: {self.my_satellite.name}")
-        except IOError as e:
-            logging.error(f"IO Error when processing transponder change: {e}")
-
-        logging.debug(f"Setting RX offset to 0")
-        self.rxoffsetbox.setValue(0)
-        for tpx in useroffsets:
-            if tpx[0] == self.my_satellite.name and tpx[1] == tpxname:
-                usrrxoffset=int(tpx[2])
-                logging.debug(f"Found user offset for this satellite+transponder: {usrrxoffset}")
-                if usrrxoffset < MAX_OFFSET_RX and usrrxoffset > -MAX_OFFSET_RX:
-                    logging.debug(f"Setting RX offset to: {usrrxoffset}")
-                    self.rxoffsetbox.setMaximum(MAX_OFFSET_RX)
-                    self.rxoffsetbox.setMinimum(-MAX_OFFSET_RX)
-                    self.rxoffsetbox.setValue(usrrxoffset)
-                    self.my_satellite.new_cal = 1
-                    self.my_satellite.F_cal = f_cal = usrrxoffset
-                else:
-                    logging.debug(f"User offset {usrrxoffset} outside allowed range [-{MAX_OFFSET_RX}, {MAX_OFFSET_RX}]")
-                    self.rxoffsetbox.setValue(0)
-                
-                
-        self.my_satellite.tledata = ""
-        
-        # Safely stop the timer from any thread
-        try:
-            QMetaObject.invokeMethod(self.timer, "stop", Qt.QueuedConnection)
-            logging.debug("Timer stopped safely")
-        except Exception as e:
-            logging.error(f"Error stopping timer: {e}")
-            # Fallback: try direct stop if invokeMethod failed
-            try:
-                if QThread.currentThread() == self.thread():
-                    self.timer.stop()
-                    logging.debug("Timer stopped directly")
-                else:
-                    logging.error("Cannot stop timer - not in main thread")
-            except Exception as e2:
-                logging.error(f"Error in fallback timer stop: {e2}")
-                
-        try:
-            with open(TLEFILE, 'r') as f:
-                data = f.readlines()  
-                tle_found = False
-                for index, line in enumerate(data):
-                    if str(self.my_satellite.name) in line:
-                        logging.debug(f"Found TLE data for satellite: {self.my_satellite.name}")
-                        self.my_satellite.tledata = ephem.readtle(data[index], data[index+1], data[index+2])
-                        tle_found = True
-                        break
-                        
-                if not tle_found:
-                    logging.warning(f"Warning: No TLE data found for satellite: {self.my_satellite.name}")
-        except IOError as e:
-            logging.error(f"IO Error when reading TLE file: {e}")
-        
-        if self.my_satellite.tledata == "":
-            logging.info("TLE data is empty, disabling tracking buttons")
-            self.Startbutton.setEnabled(False)
-            self.syncbutton.setEnabled(False)
-            self.offsetstorebutton.setEnabled(False)
-            self.log_tle_state_val.setText("n/a")
-            return
-        else:
-            day_of_year = datetime.now().timetuple().tm_yday
-            tleage = int(data[index+1][20:23])
-            self.my_satellite.tle_age = day_of_year - tleage
-            self.log_tle_state_val.setText("{0} day(s)".format(self.my_satellite.tle_age))
-
-        # Send to Cloudlog in background after updating satellite/transponder info
-        if not CLOUDLOG_ENABLED:
-            logging.debug("Cloudlog: Disabled in config.ini")
-        elif not CLOUDLOG_API_KEY or not CLOUDLOG_URL:
-            logging.warning("Cloudlog API key or URL not set in config.ini")
-        else:
-            worker = CloudlogWorker(
-                sat=self.my_satellite,
-                tx_freq=self.my_satellite.I,
-                rx_freq=self.my_satellite.F,
-                tx_mode=self.my_satellite.upmode,
-                rx_mode=self.my_satellite.downmode,
-                sat_name=self.my_satellite.name,
-                log_url=CLOUDLOG_URL,
-                log_api_key=CLOUDLOG_API_KEY
-            )
-            QThreadPool.globalInstance().start(worker)
-            self._last_cloudlog_F = self.my_satellite.F
-            self._last_cloudlog_I = self.my_satellite.I
-            
-        # Safely start the timer from any thread    
-        try:
-            QMetaObject.invokeMethod(self.timer, "start", Qt.QueuedConnection)
-            logging.debug("Timer started safely")
-        except Exception as e:
-            logging.error(f"Error starting timer: {e}")
-            # Fallback: try direct start if invokeMethod failed
-            try:
-                if QThread.currentThread() == self.thread():
-                    self.timer.start()
-                    logging.debug("Timer started directly")
-                else:
-                    logging.error("Cannot start timer - not in main thread")
-            except Exception as e2:
-                logging.error(f"Error in fallback timer start: {e2}")
-        
-        # Notify web clients of the transponder change
-        if WEBAPI_ENABLED:
-            try:
-                web_api.broadcast_transponder_change(tpxname)
-            except Exception as e:
-                logging.error(f"Error broadcasting transponder change to web clients: {e}")
-            
-    def tone_changed(self, tone_name):
-        
-        if self.my_satellite.rig_satmode == 1:
-            icomTrx.setVFO("Sub")
-        else:
-            icomTrx.setVFO("VFOB")
-            
-        if RIG_TYPE == "US":
-            if tone_name == "67 Hz":
-                icomTrx.setToneSQLHz(str(670))
-                icomTrx.setToneSquelchOn(1)
-            elif tone_name == "71.9 Hz":
-                icomTrx.setToneSQLHz(str(719))
-                icomTrx.setToneSquelchOn(1)
-            elif tone_name == "74.4 Hz":
-                icomTrx.setToneSQLHz(str(744))
-                icomTrx.setToneSquelchOn(1)
-            elif tone_name == "141.3 Hz":
-                icomTrx.setToneSQLHz(str(1413))
-                icomTrx.setToneSquelchOn(1)
-            elif tone_name == "None":
-                icomTrx.setToneSquelchOn(0)
-        elif RIG_TYPE == "EU":
-            if tone_name == "67 Hz":
-                icomTrx.setToneHz(str(670))
-                icomTrx.setToneOn(1)
-            elif tone_name == "71.9 Hz":
-                icomTrx.setToneHz(str(719))
-                icomTrx.setToneOn(1)
-            elif tone_name == "74.4 Hz":
-                icomTrx.setToneHz(str(744))
-                icomTrx.setToneOn(1)
-            elif tone_name == "141.3 Hz":
-                icomTrx.setToneHz(str(1413))
-                icomTrx.setToneOn(1)
-            elif tone_name == "None":
-                icomTrx.setToneOn(0)
-            
-        if self.my_satellite.rig_satmode == 1:
-            icomTrx.setVFO("Main")
-        else:
-            icomTrx.setVFO("VFOA")
-            
-        # Notify web clients of the subtone change
-        if WEBAPI_ENABLED:
-            try:
-                web_api.broadcast_subtone_change(tone_name)
-            except Exception as e:
-                logging.error(f"Error broadcasting subtone change to web clients: {e}")
-
-    def the_exit_button_was_clicked(self):
-        self.the_stop_button_was_clicked()
-        icomTrx.close()
-        sys.exit()
-    
-    def the_stop_button_was_clicked(self):
-        global TRACKING_ACTIVE
-        global INTERACTIVE
-        TRACKING_ACTIVE = False
-        INTERACTIVE = False
-        self.threadpool.clear()
-        self.Stopbutton.setEnabled(False)
-        self.Startbutton.setEnabled(True)
-        self.combo1.setEnabled(True)
-        self.combo2.setEnabled(True)
-        # Set pass recorder to inactive tracking state
-        self.pass_recorder.set_tracking_active(False)
-        # Stop rotator thread and park
-        if ROTATOR_ENABLED:
-            self.stop_rotator_thread()
-            self.park_rotators()
-        # Notify web clients of tracking state change
-        if WEBAPI_ENABLED:
-            try:
-                web_api.broadcast_tracking_state(False)
-            except Exception as e:
-                logging.error(f"Error broadcasting tracking stop to web clients: {e}")
-
-    def the_sync_button_was_clicked(self):
-        self.my_satellite.F = self.my_satellite.F_init
-        self.my_satellite.I = self.my_satellite.I_init
-    
-    def init_worker(self):
-        global TRACKING_ACTIVE
-        self.syncbutton.setEnabled(True)
-        self.offsetstorebutton.setEnabled(True)
-        self.Stopbutton.setEnabled(True)
-        if TRACKING_ACTIVE == False:
-            TRACKING_ACTIVE = True
-        self.Startbutton.setEnabled(False)
-        self.combo1.setEnabled(False)
-        self.combo2.setEnabled(False)
-        self.doppler_worker = Worker(self.calc_doppler)
-        self.threadpool.start(self.doppler_worker)
-        # Set pass recorder to active tracking state
-        self.pass_recorder.set_tracking_active(True)
-        # Start rotator thread
-        if ROTATOR_ENABLED:
-            self.start_rotator_thread()
-        # Notify web clients of tracking state change
-        if WEBAPI_ENABLED:
-            try:
-                web_api.broadcast_tracking_state(True)
-            except Exception as e:
-                logging.error(f"Error broadcasting tracking start to web clients: {e}")
-
-    def calc_doppler(self, progress_callback):
-        global CVIADDR
-        global TRACKING_ACTIVE
-        global INTERACTIVE
-        global myloc
-        global f_cal
-        global i_cal
-        global doppler_thres
-        
-        try:
-                #################################
-                #       INIT RADIOS
-                #################################
-
-                if RADIO == "910" and self.my_satellite.rig_satmode == 0 and RX_TPX_ONLY == False:
-                    icomTrx.setSatelliteMode(0)
-                    icomTrx.setSplitOn(1)
-                elif RADIO == "910" and self.my_satellite.rig_satmode == 0 and RX_TPX_ONLY == True:
-                    icomTrx.setSatelliteMode(0)
-                    icomTrx.setSplitOn(0)
-                elif RADIO == "910" and self.my_satellite.rig_satmode == 1:
-                    icomTrx.setSatelliteMode(1)
-                    icomTrx.setSplitOn(0)
-                elif ( RADIO == "705" or "818" ) and OPMODE == False and self.my_satellite.rig_satmode == 0: #not implemented yet
-                    logging.error("*** Not implemented yet mate***")
-                    sys.exit()
-
-                #################################
-                #       SETUP DOWNLINK & UPLINK
-                #################################
-
-                if RADIO == "910":
-                    # Testing current satmode config for V/U or U/V and swapping if needed
-                    icomTrx.setVFO("Main")
-                    curr_band = int(icomTrx.getFrequency())
-                    if curr_band > 400000000 and self.my_satellite.F_RIG < 400000000:
-                        icomTrx.setExchange()
-                    elif curr_band < 200000000 and self.my_satellite.F_RIG > 200000000:
-                        icomTrx.setExchange()
-                            
-                    doppler_thres, INTERACTIVE = icomTrx.setup_vfos(self.my_satellite.rig_satmode,self.my_satellite.downmode, self.my_satellite.upmode, DOPPLER_THRES_FM, DOPPLER_THRES_LINEAR)
-                    
-                elif RADIO != "910":
-                    logging.error("*** Not implemented yet mate***")
-                    sys.exit()
-
-                icomTrx.setVFO("Main") 
-
-                date_val = strftime('%Y/%m/%d %H:%M:%S', gmtime())
-                myloc.date = ephem.Date(date_val)
-
-                self.my_satellite.F_RIG = rx_dopplercalc(self.my_satellite.tledata, self.my_satellite.F, myloc)
-                self.my_satellite.I_RIG = tx_dopplercalc(self.my_satellite.tledata, self.my_satellite.I, myloc)
-                self.rxdoppler_val.setText(str('{:,}'.format(float(rx_doppler_val_calc(self.my_satellite.tledata,self.my_satellite.F, myloc)))))
-                self.txdoppler_val.setText(str('{:,}'.format(float(tx_doppler_val_calc(self.my_satellite.tledata,self.my_satellite.I, myloc)))))
-                user_Freq = 0;
-                user_Freq_history = [0, 0, 0, 0]
-                vfo_not_moving = 0
-                vfo_not_moving_old = 0
-                ptt_state = 0
-                ptt_state_old = 0
-                
-                if self.my_satellite.rig_satmode == 1:
-                    icomTrx.setVFO("Main")
-                    icomTrx.setFrequency(str(int(self.my_satellite.F_RIG)))
-                    icomTrx.setVFO("SUB")
-                    icomTrx.setFrequency(str(int(self.my_satellite.I_RIG)))
-                else:
-                    icomTrx.setVFO("VFOA")
-                    icomTrx.setFrequency(str(int(self.my_satellite.F_RIG)))
-                    if RX_TPX_ONLY == False:
-                        icomTrx.setVFO("VFOB")
-                        icomTrx.setFrequency(str(int(self.my_satellite.I_RIG)))
-                        INTERACTIVE = False #for SSB packet sats
-                        icomTrx.setVFO("VFOA")
-                    else:
-                        icomTrx.setSplitOn(0)
-                
-                # Ensure that initial frequencies are always written 
-                tracking_init = 1
-
-                while TRACKING_ACTIVE == True:
-                    a = datetime.now()
-                    #date_val = strftime('%Y/%m/%d %H:%M:%S', gmtime())
-                    date_val = datetime.now(timezone.utc).strftime('%Y/%m/%d %H:%M:%S.%f')[:-3]
-                    myloc.date = ephem.Date(date_val)
-
-                    if INTERACTIVE == True:
-                        
-                        # Set RX VFO as standard
-                        if self.my_satellite.rig_satmode == 1:
-                            icomTrx.setVFO("Main")
-                        else:
-                            icomTrx.setVFO("VFOA")
-                            
-                        # read current RX
-                        try:
-                            user_Freq = int(icomTrx.getFrequency())
-                            updated_rx = 1
-                            user_Freq_history.pop(0)
-                            user_Freq_history.append(user_Freq)
-                        except:
-                            updated_rx = 0
-                            user_Freq = 0
-                        
-                        vfo_not_moving_old = vfo_not_moving
-                        vfo_not_moving = user_Freq_history.count(user_Freq_history[0]) == len(user_Freq_history)
-                        #print("Last n frequencies: " +str(user_Freq_history) +" --> no change: " + str(vfo_not_moving))
-                        # check for valid received freq and if dial is not moving (last two read frequencies are the same)
-                        if user_Freq > 0 and updated_rx == 1 and vfo_not_moving and self.my_satellite.new_cal == 0:
-                            # check if there is an offset from the dial and move up/downlink accordingly
-                            if abs(user_Freq - self.my_satellite.F_RIG) > 1:
-                                if True:
-                                    if user_Freq > self.my_satellite.F_RIG:
-                                        delta_F = user_Freq - self.my_satellite.F_RIG
-                                        if self.my_satellite.mode == "REV":
-                                            self.my_satellite.I -= delta_F
-                                            self.my_satellite.I_RIG -= delta_F
-                                            self.my_satellite.F += delta_F
-                                        else:
-                                            self.my_satellite.I += delta_F
-                                            self.my_satellite.I_RIG += delta_F
-                                            self.my_satellite.F += delta_F
-                                    else:
-                                        delta_F = self.my_satellite.F_RIG - user_Freq
-                                        if self.my_satellite.mode == "REV":
-                                            self.my_satellite.I += delta_F
-                                            self.my_satellite.I_RIG += delta_F
-                                            self.my_satellite.F -= delta_F
-                                        else:
-                                            self.my_satellite.I -= delta_F
-                                            self.my_satellite.I_RIG -= delta_F
-                                            self.my_satellite.F -= delta_F
-                                    self.my_satellite.F_RIG = user_Freq
-                                            
-                        # check if dial isn't moving, might be skipable as later conditional check yields the same         
-                        if updated_rx and vfo_not_moving and vfo_not_moving_old:#old_user_Freq == user_Freq and False:
-                            new_rx_doppler = round(rx_dopplercalc(self.my_satellite.tledata, self.my_satellite.F + self.my_satellite.F_cal, myloc))
-                            if abs(new_rx_doppler-self.my_satellite.F_RIG) > doppler_thres:
-                                rx_doppler = new_rx_doppler
-                                if self.my_satellite.rig_satmode == 1:
-                                    icomTrx.setVFO("Main")
-                                else:
-                                    icomTrx.setVFO("VFOA")
-                                
-                                icomTrx.setFrequency(str(rx_doppler))
-                                self.my_satellite.F_RIG = rx_doppler
-                        
-                            new_tx_doppler = round(tx_dopplercalc(self.my_satellite.tledata, self.my_satellite.I, myloc))
-                            if abs(new_tx_doppler-self.my_satellite.I_RIG) > doppler_thres:
-                                tx_doppler = new_tx_doppler
-                                if self.my_satellite.rig_satmode == 1:
-                                    icomTrx.setVFO("SUB")
-                                else:
-                                    icomTrx.setVFO("VFOB")
-                                    # Don't switch VFO when PTT is pushed, to avoid switching VFO while TX 
-                                    while icomTrx.isPttOff == 0:
-                                        time.sleep(0.1)
-                                        
-                                icomTrx.setFrequency(str(tx_doppler))
-                                self.my_satellite.I_RIG = tx_doppler
-                            time.sleep(0.2)
-                    # FM sats, no dial input accepted!
-                    elif self.my_satellite.rig_satmode == 1:
-                        new_rx_doppler = round(rx_dopplercalc(self.my_satellite.tledata,self.my_satellite.F + self.my_satellite.F_cal, myloc))
-                        new_tx_doppler = round(tx_dopplercalc(self.my_satellite.tledata,self.my_satellite.I, myloc))
-                        if abs(new_rx_doppler-self.my_satellite.F_RIG) > doppler_thres or tracking_init == 1:
-                                tracking_init = 0
-                                rx_doppler = new_rx_doppler
-                                icomTrx.setVFO("MAIN")
-                                icomTrx.setFrequency(str(rx_doppler))
-                                self.my_satellite.F_RIG = rx_doppler
-                        if abs(new_tx_doppler-self.my_satellite.I_RIG) > doppler_thres or tracking_init == 1:
-                                tracking_init = 0
-                                tx_doppler = new_tx_doppler
-                                icomTrx.setVFO("SUB")
-                                icomTrx.setFrequency(str(tx_doppler))
-                                self.my_satellite.I_RIG = tx_doppler
-                                icomTrx.setVFO("MAIN")
-                        if doppler_thres > 0:
-                            time.sleep(FM_update_time) # Slower update rate on FM, max on linear sats
-                            
-                    else:
-                        new_rx_doppler = round(rx_dopplercalc(self.my_satellite.tledata,self.my_satellite.F + self.my_satellite.F_cal, myloc))
-                        new_tx_doppler = round(tx_dopplercalc(self.my_satellite.tledata,self.my_satellite.I, myloc))
-                        # 0 = PTT is pressed
-                        # 1 = PTT is released
-                        ptt_state_old = ptt_state
-                        ptt_state = icomTrx.isPttOff()
-                        # Check for RX -> TX transition
-                        if  ptt_state_old and ptt_state == 0 and abs(new_tx_doppler-self.my_satellite.I_RIG) > doppler_thres:
-                            #icomTrx.setVFO("VFOB")
-                            logging.debug("TX inititated")
-                            tx_doppler = new_tx_doppler
-                            self.my_satellite.I_RIG = tx_doppler
-                            icomTrx.setFrequency(str(tx_doppler))
-                        if  ptt_state and abs(new_rx_doppler-self.my_satellite.F_RIG) > doppler_thres:
-                            rx_doppler = new_rx_doppler
-                            self.my_satellite.F_RIG = rx_doppler
-                            icomTrx.setVFO("VFOA")
-                            icomTrx.setFrequency(str(rx_doppler))
-                        time.sleep(0.025)
-                        
-                    self.my_satellite.new_cal = 0
-                    time.sleep(0.01)
-                    #b = datetime.now()
-                    #c = b - a
-                    #print("Ups:" +str(1000000/c.microseconds))  
-                    
-
-        except:
-            logging.critical("Failed to open ICOM rig")
-            sys.exit()
-    
-    def recurring_utc_clock_timer(self):
-        date_val = datetime.now(timezone.utc).strftime('%Y/%m/%d %H:%M:%S.%f')[:-3]
-        myloc.date = ephem.Date(date_val)
-        self.log_time_val.setText(datetime.now(timezone.utc).strftime('%H:%M:%S')+"z")
-        if self.my_satellite.tledata != "":
-            self.log_sat_event_val.setText(str(sat_next_event_calc(self.my_satellite.tledata, myloc)))
-        if icomTrx.is_connected():
-            self.log_rig_state_val.setText("✔")
-            self.log_rig_state_val.setStyleSheet('color: green')
-        else:
-            self.log_rig_state_val.setText("✘")
-            self.log_rig_state_val.setStyleSheet('color: red')
-            
-    
-    def recurring_timer(self):
-        try:
-            date_val = datetime.now(timezone.utc).strftime('%Y/%m/%d %H:%M:%S.%f')[:-3]
-            myloc.date = ephem.Date(date_val)
-            
-            
-            self.my_satellite.down_doppler_old = self.my_satellite.down_doppler
-            self.my_satellite.down_doppler = float(rx_doppler_val_calc(self.my_satellite.tledata,self.my_satellite.F, myloc))
-            self.my_satellite.down_doppler_rate = ((self.my_satellite.down_doppler - self.my_satellite.down_doppler_old)/2)/0.2
-            if abs(self.my_satellite.down_doppler_rate) > 100.0:
-                self.my_satellite.down_doppler_rate = 0.0
-                
-            self.my_satellite.up_doppler_old = self.my_satellite.up_doppler
-            self.my_satellite.up_doppler = float(tx_doppler_val_calc(self.my_satellite.tledata,self.my_satellite.I, myloc))
-            self.my_satellite.up_doppler_rate = ((self.my_satellite.up_doppler - self.my_satellite.up_doppler_old)/2)/0.2
-            if abs(self.my_satellite.up_doppler_rate) > 100.0:
-                self.my_satellite.up_doppler_rate = 0.0
-                
-            self.rxdoppler_val.setText(str('{:,}'.format(self.my_satellite.down_doppler)) + " Hz")
-            self.txdoppler_val.setText(str('{:,}'.format(self.my_satellite.up_doppler)) + " Hz")
-            self.rxdopplerrate_val.setText(str(format(self.my_satellite.down_doppler_rate, '.2f')) + " Hz/s")
-            self.txdopplerrate_val.setText(str(format(self.my_satellite.up_doppler_rate, '.2f')) + " Hz/s")
-            self.rxfreq.setText(str('{:,}'.format(self.my_satellite.F_RIG))+ " Hz")
-            self.rxfreq_onsat.setText(str('{:,}'.format(self.my_satellite.F))+ " Hz")
-            self.txfreq.setText(str('{:,}'.format(self.my_satellite.I_RIG))+ " Hz")
-            self.txfreq_onsat.setText(str('{:,}'.format(self.my_satellite.I))+ " Hz")
-            self.log_sat_status_ele_val.setText(str(sat_ele_calc(self.my_satellite.tledata, myloc)) + " °")
-            self.log_sat_status_azi_val.setText(str(sat_azi_calc(self.my_satellite.tledata, myloc)) + " °")
-            self.log_sat_status_height_val.setText(str(sat_height_calc(self.my_satellite.tledata, myloc)) + " km")
-            self.log_sat_status_illumintated_val.setText(sat_eclipse_calc(self.my_satellite.tledata, myloc))
-            
-            if DISPLAY_MAP:
-                self.map_canvas.lat = sat_lat_calc(self.my_satellite.tledata, myloc)
-                self.map_canvas.lon = sat_lon_calc(self.my_satellite.tledata, myloc)
-                self.map_canvas.alt_km = int(round(float(sat_height_calc(self.my_satellite.tledata, myloc))))
-                self.map_canvas.draw_map()
-
-            # Cloudlog: only log if F or I changed and satellite is above horizon
-            try:
-<<<<<<< HEAD
-                elevation = float(sat_ele_calc(self.my_satellite.tledata))
-                # Update pass recorder with current elevation
-                if self.my_satellite.name:
-                    self.on_satellite_update(elevation, self.my_satellite.name)
-=======
-                elevation = float(sat_ele_calc(self.my_satellite.tledata, myloc))
->>>>>>> d28227a4
-            except Exception:
-                elevation = -1
-            F_now = self.my_satellite.F
-            I_now = self.my_satellite.I
-            if elevation > 0.0 and (F_now != self._last_cloudlog_F or I_now != self._last_cloudlog_I):
-                if not CLOUDLOG_ENABLED:
-                    logging.debug("Cloudlog: Disabled in config.ini")
-                elif not CLOUDLOG_API_KEY or not CLOUDLOG_URL:
-                    logging.warning("Cloudlog API key or URL not set in config.ini")
-                else:
-                    worker = CloudlogWorker(
-                        sat=self.my_satellite,
-                        tx_freq=self.my_satellite.I,
-                        rx_freq=self.my_satellite.F,
-                        tx_mode=self.my_satellite.upmode,
-                        rx_mode=self.my_satellite.downmode,
-                        sat_name=self.my_satellite.name,
-                        log_url=CLOUDLOG_URL,
-                        log_api_key=CLOUDLOG_API_KEY
-                    )
-                    QThreadPool.globalInstance().start(worker)
-                    self._last_cloudlog_F = self.my_satellite.F
-                    self._last_cloudlog_I = self.my_satellite.I
-        except:
-            logging.warning("Error in label timer")
-            traceback.print_exc()
-
-    @Slot(str)
-    def slot_select_satellite(self, sat_name):
-        # Set the combo box and call sat_changed in the main thread
-        for i in range(self.combo1.count()):
-            if self.combo1.itemText(i) == sat_name:
-                self.combo1.setCurrentIndex(i)
-                break
-        self.sat_changed(sat_name)
-
-    @Slot(str)
-    def slot_select_transponder(self, tpx_name):
-        for i in range(self.combo2.count()):
-            if self.combo2.itemText(i) == tpx_name:
-                self.combo2.setCurrentIndex(i)
-                break
-        self.tpx_changed(tpx_name)
-
-    @Slot(str)
-    def slot_set_subtone(self, tone):
-        for i in range(self.combo3.count()):
-            if self.combo3.itemText(i) == tone:
-                self.combo3.setCurrentIndex(i)
-                break
-        self.tone_changed(tone)
-
-    @Slot(int)
-    def slot_set_rx_offset(self, offset):
-        min_val = self.rxoffsetbox.minimum()
-        max_val = self.rxoffsetbox.maximum()
-        if min_val <= offset <= max_val:
-            self.rxoffsetbox.setValue(offset)
-
-    # The slots for start_tracking and stop_tracking are already connected to init_worker and the_stop_button_was_clicked
-
-    # Remove all QMetaObject.invokeMethod and run_on_ui_thread logic for GUI/timer operations in this file.
-    # Only start/stop timers in the main thread via these slots.
-
-    def get_current_az_el(self):
-        # Returns (az, el) as floats for the current satellite
-        try:
-            az = float(sat_azi_calc(self.my_satellite.tledata, myloc))
-            el = float(sat_ele_calc(self.my_satellite.tledata, myloc))
-            return az, el
-        except Exception as e:
-            logging.error(f"Error getting current az/el: {e}")
-            return ROTATOR_AZ_PARK, ROTATOR_EL_PARK
-    def best_rotator_azimuth(self, current_az, target_az, az_max):
-        """
-        Returns the best azimuth to command the rotator to, considering overlap.
-        """
-        current_az = current_az % az_max
-        target_az = target_az % az_max
-        direct_diff = abs(target_az - current_az)
-        overlap_target = target_az
-        if az_max > 360:
-            # Try using overlap (e.g., 370 instead of 10)
-            if target_az < 90 and current_az > 270:
-                overlap_target = target_az + 360
-            elif target_az > 270 and current_az < 90:
-                overlap_target = target_az - 360
-        overlap_diff = abs(overlap_target - current_az)
-        if overlap_diff < direct_diff:
-            return overlap_target
-        else:
-            return target_az
-
-    def rotator_set_position(self, az, el):
-        # Defensive: ensure az, el are always float to avoid TypeError
-        az = float(az)
-        el = float(el)
-        if self.rotator:
-            # Get current rotator azimuth for shortest-path logic
-            current_az, _ = self.rotator.get_position()
-            if current_az is not None:
-                az_to_send = self.best_rotator_azimuth(current_az, az, ROTATOR_AZ_MAX)
-            else:
-                az_to_send = az
-            self.rotator.set_position(az_to_send, el)
-            self.update_rotator_position()
-
-    def rotator_park(self, az_park, el_park):
-        # Defensive: ensure arguments are always float to avoid TypeError in rotator.set_position
-        az_park = float(az_park)
-        el_park = float(el_park)
-        if self.rotator:
-            self.rotator.park(az_park, el_park)
-            self.update_rotator_position()
-
-    def rotator_stop(self):
-        if self.rotator:
-            self.rotator.stop()
-            self.update_rotator_position()
-
-    def park_rotators(self):
-        self.rotator_park(ROTATOR_AZ_PARK, ROTATOR_EL_PARK)
-        logging.info("Rotator parked.")
-
-    def stop_rotators(self):
-        self.rotator_stop()
-        logging.info("Rotator stopped.")
-
-    def start_rotator_thread(self):
-        if ROTATOR_ENABLED and self.rotator and not self.rotator_thread:
-            self.rotator_thread = rotator.RotatorThread(
-                self.rotator,
-                self.get_current_az_el,
-                ROTATOR_MIN_ELEVATION,
-                ROTATOR_AZ_PARK,
-                ROTATOR_EL_PARK
-            )
-            self.rotator_thread.daemon = True
-            self.rotator_thread.start()
-            logging.debug("Rotator thread started.")
-            self.update_rotator_position()
-    def stop_rotator_thread(self):
-        if self.rotator_thread:
-            self.rotator_thread.stop()
-            self.rotator_thread.join(timeout=2)
-            self.rotator_thread = None
-            logging.debug("Rotator thread stopped.")
-    def closeEvent(self, event):
-        # Ensure rotator is stopped and parked on exit
-        if ROTATOR_ENABLED:
-            self.stop_rotator_thread()
-            self.park_rotators()
-            if self.rotator:
-                self.rotator.close()
-            self.stop_rotator_position_worker()
-            
-        # Stop audio monitoring if active
-        if hasattr(self, 'audio_monitor_active') and self.audio_monitor_active:
-            if hasattr(self, 'audio_monitor_stream') and self.audio_monitor_stream:
-                try:
-                    self.audio_monitor_stream.stop()
-                    self.audio_monitor_stream.close()
-                    self.audio_monitor_stream = None
-                    self.audio_monitor_active = False
-                except Exception as e:
-                    logging.error(f"Error stopping audio monitor on exit: {e}")
-            
-        # Defensive: clear threadpool to avoid QRunnable errors
-        try:
-            self.threadpool.clear()
-        except Exception as e:
-            logging.error(f"Error clearing threadpool: {e}")
-        event.accept()
-
-    def update_rotator_position(self):
-        if self.rotator:
-            try:
-                az, el = self.rotator.get_position()
-                if az is not None and el is not None:
-                    self.rotator_az_val.setText(f"{az}°")
-                    self.rotator_el_val.setText(f"{el}°")
-                else:
-                    self.rotator_az_val.setText("Pos. error")
-                    self.rotator_el_val.setText("Pos. error")
-            except Exception as e:
-                logging.error(f"Error updating rotator position: {e}")
-                self.rotator_az_val.setText("error")
-                self.rotator_el_val.setText("error")
-        elif ROTATOR_ENABLED:
-            self.rotator_az_val.setText("")
-            self.rotator_el_val.setText("")
-
-    def start_rotator_position_worker(self):
-        if self.rotator:
-            self.rotator_position_worker = RotatorPositionWorker(self.rotator, poll_interval=2.0)
-            self.rotator_position_worker.signals.position.connect(self.handle_rotator_position_update)
-            QThreadPool.globalInstance().start(self.rotator_position_worker)
-
-    def stop_rotator_position_worker(self):
-        # Defensive: safely stop worker and avoid double-deletion
-        if hasattr(self, 'rotator_position_worker') and self.rotator_position_worker:
-            try:
-                self.rotator_position_worker.stop()
-            except Exception as e:
-                logging.error(f"Error stopping rotator position worker: {e}")
-            self.rotator_position_worker = None
-            
-    def toggle_audio_monitoring(self):
-        """Start or stop audio level monitoring"""
-        if hasattr(self, 'audio_monitor_active') and self.audio_monitor_active:
-            # Stop monitoring
-            self.audio_monitor_active = False
-            self.passrec_monitor_button.setText("Start Monitoring")
-            if hasattr(self, 'audio_monitor_stream') and self.audio_monitor_stream:
-                self.audio_monitor_stream.stop()
-                self.audio_monitor_stream.close()
-                self.audio_monitor_stream = None
-        else:
-            # Start monitoring
-            self.audio_monitor_active = True
-            self.passrec_monitor_button.setText("Stop Monitoring")
-            
-            # Get the selected device using the same logic as recording
-            device = None
-            selected_idx = self.passrec_soundcard_dropdown.currentIndex()
-            if selected_idx >= 0:
-                device_name = self.passrec_soundcard_dropdown.itemData(selected_idx, Qt.UserRole + 1)
-                
-                # Try to find device by name first (more reliable)
-                if device_name:
-                    devices = sd.query_devices()
-                    for i, dev in enumerate(devices):
-                        if dev['name'] == device_name and dev['max_input_channels'] > 0:
-                            device = i
-                            logging.info(f"Found monitoring device by name: {device_name} (index {i})")
-                            break
-                    
-                    # If not found by exact name, try partial match
-                    if device is None:
-                        for i, dev in enumerate(devices):
-                            if device_name in dev['name'] and dev['max_input_channels'] > 0:
-                                device = i
-                                logging.info(f"Found similar monitoring device: {dev['name']} (index {i})")
-                                break
-                
-                # If not found by name, use the index
-                if device is None:
-                    device_idx = self.passrec_soundcard_dropdown.itemData(selected_idx)
-                    if device_idx is not None:
-                        try:
-                            device = int(device_idx)
-                            logging.info(f"Using monitoring device by index: {device}")
-                        except (ValueError, TypeError):
-                            logging.warning(f"Could not use device index: {device_idx}")
-            
-            if device is None:
-                logging.info("Using default audio input device for monitoring")
-                try:
-                    device = sd.default.device[0]  # Default input device
-                except Exception as e:
-                    logging.error(f"Error getting default device: {e}")
-            
-            # Create callback for audio processing with debug logging
-            def audio_callback(indata, frames, time, status):
-                if status:
-                    logging.warning(f"Audio monitoring status: {status}")
-                
-                # Calculate RMS amplitude (volume level)
-                level = np.linalg.norm(indata)
-                
-                # Log levels occasionally to help debug
-                if frames % 100 == 0:
-                    logging.debug(f"Monitor audio level: {level:.4f}")
-                
-                # Scale to percentage (0-100)
-                # Apply a logarithmic scaling to make low levels more visible
-                if level > 0:
-                    log_level = 20 * np.log10(level) + 90  # Convert to dB scale (normalized)
-                    percentage = min(100, max(0, int(log_level)))
-                else:
-                    percentage = 0
-                
-                # Update UI in thread-safe way
-                QMetaObject.invokeMethod(self.passrec_level_meter, "setValue", 
-                                        Qt.QueuedConnection, Q_ARG(int, percentage))
-            
-            # Start the audio stream
-            try:
-                logging.info(f"Starting audio level monitoring with device: {device}")
-                self.audio_monitor_stream = sd.InputStream(
-                    device=device,
-                    channels=1,
-                    callback=audio_callback,
-                    blocksize=1024,
-                    samplerate=44100
-                )
-                self.audio_monitor_stream.start()
-                
-                # Update UI to confirm monitoring is active
-                self.passrec_level_meter.setStyleSheet("""
-                    QProgressBar {
-                        border: 1px solid #3A3939;
-                        border-radius: 4px;
-                        text-align: center;
-                    }
-                    QProgressBar::chunk {
-                        background: qlineargradient(x1:0, y1:0, x2:1, y2:0, 
-                                                   stop:0 #00FF00, stop:0.6 #FFFF00, stop:0.8 #FF8800, stop:1 #FF0000);
-                    }
-                """)
-            except Exception as e:
-                logging.error(f"Error starting audio monitoring: {e}")
-                self.audio_monitor_active = False
-                self.passrec_monitor_button.setText("Start Monitoring")
-
-    @Slot(object, object)
-    def handle_rotator_position_update(self, az, el):
-        if az is not None and el is not None:
-            self.rotator_az_val.setText(f"{az}°")
-            self.rotator_el_val.setText(f"{el}°")
-        else:
-            self.rotator_az_val.setText("Pos. error")
-            self.rotator_el_val.setText("Pos. error")
-
-    def update_passrecorder_status(self):
-        if self.pass_recorder.is_recording():
-            self.recording_status_label.setText("Recording: Yes")
-            self.recording_status_label.setStyleSheet("QLabel{font-size: 12pt; font-weight: bold; color: #bb2222}")
-        else:
-            self.recording_status_label.setText("Recording: No")
-            self.recording_status_label.setStyleSheet("QLabel{font-size: 12pt; font-weight: bold; color: #007700}")
-    def on_satellite_update(self, elevation, satname):
-        self.pass_recorder.update_elevation(elevation, satname)
-        self.update_passrecorder_status()
-
-class WorkerSignals(QObject):
-    finished = Signal()
-    error = Signal(tuple)
-    result = Signal(object)
-    progress = Signal(int)
-    position = Signal(object, object)  # az, el
-
-class Worker(QRunnable):
-
-    def __init__(self, fn, *args, **kwargs):
-        super(Worker, self).__init__()
-
-        # Store constructor arguments (re-used for processing)
-        self.fn = fn
-        self.args = args
-        self.kwargs = kwargs
-        self.signals = WorkerSignals()
-
-        # Add the callback to our kwargs
-        self.kwargs['progress_callback'] = self.signals.progress
-
-    @Slot()
-    def run(self):
-        '''
-        Initialise the runner function with passed args, kwargs.
-        '''
-
-        # Retrieve args/kwargs here; and fire processing using them
-        try:
-            result = self.fn(*self.args, **self.kwargs)
-        except:
-            traceback.print_exc()
-            exctype, value = sys.exc_info()[:2]
-            self.signals.error.emit((exctype, value, traceback.format_exc()))
-        else:
-            self.signals.result.emit(result)  # Return the result of the processing
-        finally:
-            self.signals.finished.emit()  # Done
-
-class RotatorPositionWorker(QRunnable):
-    def __init__(self, rotator, poll_interval=2.0):
-        super().__init__()
-        self.rotator = rotator
-        self.poll_interval = poll_interval
-        self.signals = WorkerSignals()
-        self._running = True
-
-    def stop(self):
-        self._running = False
-
-    @Slot()
-    def run(self):
-        while self._running:
-            try:
-                az, el = self.rotator.get_position()
-                self.signals.position.emit(az, el)
-            except Exception as e:
-                self.signals.position.emit(None, None)
-            time.sleep(self.poll_interval)
-
-class AudioLevelMeter(QProgressBar):
-    """Custom progress bar for displaying audio input levels"""
-    def __init__(self, parent=None):
-        super().__init__(parent)
-        self.setMinimum(0)
-        self.setMaximum(100)
-        self.setValue(0)
-        self.setTextVisible(True)
-        self.setFormat("%v%")
-        # Use a gradient from green to yellow to red
-        self.setStyleSheet("""
-            QProgressBar {
-                border: 1px solid #3A3939;
-                border-radius: 4px;
-                text-align: center;
-            }
-            QProgressBar::chunk {
-                background: qlineargradient(x1:0, y1:0, x2:1, y2:0, stop:0 #00FF00, stop:0.5 #FFFF00, stop:1 #FF0000);
-            }
-        """)
-
-## Starts here:
-if RADIO != "9700" and RADIO != "705" and RADIO != "818" and RADIO != "910":
-    logging.critical("***  Icom radio not supported: {badmodel}".format(badmodel=RADIO))
-    sys.exit()
-
-
-app = QApplication(sys.argv)
-window = MainWindow()
-apply_stylesheet(app, theme="dark_lightgreen.xml")
-tooltip_stylesheet = """
-        QToolTip {
-            color: white;
-            background-color: black;
-        }
-        QComboBox {
-            color: white;
-        }
-        QSpinBox {
-            color: white;
-        }
-        QLineEdit {
-            color: white;
-        }
-    """
-tooltip_stylesheet_rpi = """
-        QToolTip {
-            color: white;
-            background-color: black;
-        }
-        QComboBox {
-            color: white;
-            font-size: 20pt;
-        }
-        QSpinBox {
-            color: white;
-            font-size: 20pt;
-        }
-        QLineEdit {
-            color: white;
-        }
-        QLabel{font-size: 18pt;}
-        QButton{font-size: 18pt;}
-        QPushButton{font-size: 20pt;}
-    """
-app.setStyleSheet(app.styleSheet()+tooltip_stylesheet)
-window.show()
-app.exec()
-
+# Autor:
+#   Original from K8DP Doug Papay (v0.1)
+#
+#   Adapted v0.3 by EA4HCF Pedro Cabrera
+#
+#   v0.4 and beyond: Extended, partly rewritten and adapted from hamlib to direct radio control by DL3JOP Joshua Petry
+
+### Mandatory imports
+import ephem
+import socket
+import sys
+import math
+import time
+import re
+import urllib.request
+import traceback
+from lib import icom
+import os
+import numpy as np
+import threading
+from time import gmtime, strftime
+from datetime import datetime, timedelta, timezone
+from configparser import ConfigParser
+from PySide6.QtGui import *
+from PySide6.QtWidgets import *
+from PySide6.QtCore import *
+from PySide6.QtCore import Qt, Signal, Slot, QObject, QMetaObject, Q_ARG, QThreadPool
+from qt_material import apply_stylesheet
+import logging
+from serial.tools import list_ports
+from lib.pass_recorder import PassRecorder
+import sounddevice as sd
+from lib import rotator
+from lib.sat_utils import *
+from lib.logbook_connector import *
+
+logging.basicConfig(level = logging.WARNING)
+
+### Read config and import additional libraries if needed
+# parsing config file
+try:
+    with open('config.ini') as f:
+        f.close()
+        configur = ConfigParser()
+        configur.read('config.ini')
+except IOError:
+    logging.critical("Failed to find configuration file!")
+    sys.exit()
+
+# Set environment variables
+LATITUDE = configur.get('qth','latitude', fallback=0.0)
+LONGITUDE = configur.get('qth','longitude', fallback=0.0)
+ALTITUDE = configur.getfloat('qth','altitude', fallback=0.0)
+STEP_RX = configur.getint('qth','step_rx', fallback=1)
+MAX_OFFSET_RX = configur.getint('qth','max_offset_rx',fallback=5000)
+TLEFILE = configur.get('satellite','tle_file')
+TLEURL = configur.get('satellite','tle_url')
+DOPPLER_THRES_FM = configur.get('satellite', 'doppler_threshold_fm',fallback=200)
+DOPPLER_THRES_LINEAR = configur.get('satellite', 'doppler_threshold_linear',fallback=20)
+SQFILE = configur.get('satellite','sqffile')
+RADIO = configur.get('icom','radio')
+CVIADDR = configur.get('icom','cviaddress')
+RIG_SERIAL_PORT = configur.get('icom', 'serialport')
+RIG_TYPE = configur.get('icom', 'rig_type')
+LAST_TLE_UPDATE = configur.get('misc', 'last_tle_update')
+TLE_UPDATE_INTERVAL = configur.get('misc', 'tle_update_interval')
+
+# Rotator config
+ROTATOR_ENABLED = configur.getboolean('rotator', 'enabled', fallback=False)
+ROTATOR_SERIAL_PORT = configur.get('rotator', 'serial_port', fallback='COM4')
+ROTATOR_BAUDRATE = configur.getint('rotator', 'baudrate', fallback=4800)
+ROTATOR_AZ_PARK = configur.getint('rotator', 'az_park', fallback=0)
+ROTATOR_EL_PARK = configur.getint('rotator', 'el_park', fallback=0)
+ROTATOR_AZ_MIN = configur.getint('rotator', 'az_min', fallback=0)
+ROTATOR_AZ_MAX = configur.getint('rotator', 'az_max', fallback=450)
+ROTATOR_EL_MIN = configur.getint('rotator', 'el_min', fallback=0)
+ROTATOR_EL_MAX = configur.getint('rotator', 'el_max', fallback=180)
+ROTATOR_MIN_ELEVATION = configur.getint('rotator', 'min_elevation', fallback=5)
+
+# Cloudlog config
+CLOUDLOG_API_KEY = configur.get('Cloudlog', 'api_key', fallback=None)
+CLOUDLOG_URL = configur.get('Cloudlog', 'url', fallback=None)
+CLOUDLOG_ENABLED = configur.getboolean('Cloudlog', 'enabled', fallback=False)
+
+# Webapi config
+if configur.has_section('web_api') and configur.getboolean('web_api', 'enabled'):
+    WEBAPI_ENABLED = True
+else:
+    WEBAPI_ENABLED = False
+if configur.has_section('web_api') and configur.getboolean('web_api', 'debug'):
+    WEBAPI_DEBUG_ENABLED = True
+else:
+    WEBAPI_DEBUG_ENABLED = False
+WEBAPI_PORT = configur.getint('web_api', 'port', fallback=5000)
+    
+if configur.get('icom', 'fullmode') == "True":
+    OPMODE = True
+elif configur.get('icom', 'fullmode') == "False":
+    OPMODE = False
+if configur.get('misc', 'display_map') == "True":
+    DISPLAY_MAP = True
+    from matplotlib.backends.backend_qt5agg import FigureCanvasQTAgg as FigureCanvas
+    import matplotlib.pyplot as plt
+    import cartopy.crs as ccrs
+    import cartopy.feature as cfeature
+    from pyproj import Geod
+elif configur.get('misc', 'display_map') == "False":
+    DISPLAY_MAP = False
+
+if configur.has_section('web_api') and configur.getboolean('web_api', 'enabled'):
+    from lib import web_api  # Import the web API module
+    from lib import web_api_proxy
+
+# Import the remote client if section exists
+REMOTE_ENABLED = False
+if configur.has_section('remote_server') and configur.getboolean('remote_server', 'enable'):
+    from lib import remote_client
+    REMOTE_ENABLED = True
+
+### Global constants
+subtone_list = ["None", "67 Hz", "71.9 Hz", "74.4 Hz", "141.3 Hz"]
+if DISPLAY_MAP:
+    GEOD = Geod(ellps="WGS84")
+
+
+
+#i = 0
+useroffsets = []
+for (each_key, each_val) in configur.items('offset_profiles'):
+    # Format SATNAME,TRANSPONDER,RXoffset,TXoffset
+    parts = each_val.split(',')
+    useroffsets += [parts]
+    #i+=1
+
+# radio frequencies
+f_cal = 0
+i_cal = 0
+doppler_thres = 0
+FM_update_time = 0.3
+
+myloc = ephem.Observer()
+myloc.lon = LONGITUDE
+myloc.lat = LATITUDE
+myloc.elevation = ALTITUDE
+
+TRACKING_ACTIVE = True # tracking on/off
+INTERACTIVE = False # read user vfo/dial input - disable for inband packet
+RX_TPX_ONLY = False
+RIG_CONNECTED = False
+if configur['icom']['radio'] == '9700':
+    icomTrx = icom.icom(RIG_SERIAL_PORT, '19200', 96)
+elif configur['icom']['radio'] == '910':
+    icomTrx = icom.icom(RIG_SERIAL_PORT, '19200', 96)
+RIG_CONNECTED = icomTrx.is_connected()    
+
+class Satellite:
+    name = ""
+    noradid = 0
+    amsatname= ""
+    downmode = ""
+    upmode = ""
+    mode = ""
+    F = 0
+    F_init = 0
+    F_cal = 0
+    I = 0
+    I_init = 0
+    I_cal = 0
+    new_cal = 0
+    down_doppler = 0
+    down_doppler_old = 0
+    down_doppler_rate = 0
+    up_doppler = 0
+    up_doppler_old = 0
+    up_doppler_rate = 0
+    tledata = ""
+    tle_age = "n/a"
+    rig_satmode = 0
+    F_RIG = 0.0
+    I_RIG = 0.0
+    
+if DISPLAY_MAP:
+    class SatMapCanvas(FigureCanvas):
+        def __init__(self, lat, lon, alt_km):
+            self.fig = plt.figure()
+            self.fig.subplots_adjust(left=0, right=1, top=1, bottom=0)
+            super().__init__(self.fig)
+            self.lat = lat
+            self.lon = lon
+            self.alt_km = alt_km
+            self.ax = self.fig.add_subplot(1, 1, 1, projection=ccrs.PlateCarree())
+            self.ax.clear()
+            self.ax.set_global()
+            self.ax.stock_img()
+            self.ax.coastlines()
+            self.ax.add_feature(cfeature.BORDERS, linestyle=':')
+            self.ax.set_aspect('auto')
+
+    
+        def draw_map(self):
+            for l in self.ax.get_lines():
+                l.remove()
+    
+            # Generate geodesic footprint
+            azimuths = np.linspace(0, 360, 361)
+            radius_m = footprint_radius_km(self.alt_km) * 1000
+            lons, lats, _ = GEOD.fwd(
+                np.full(azimuths.shape, self.lon),
+                np.full(azimuths.shape, self.lat),
+                azimuths,
+                np.full(azimuths.shape, radius_m)
+            )
+    
+            # Normalize longitudes
+            lons = ((lons + 180) % 360) - 180
+            lats = np.clip(lats, -90, 90)
+    
+            # Split into segments to handle wraparound
+            segments = []
+            seg_lon = [lons[0]]
+            seg_lat = [lats[0]]
+            for i in range(1, len(lons)):
+                if abs(lons[i] - lons[i-1]) > 180 or abs(lats[i] - lats[i-1]) > 90:
+                    segments.append((seg_lon, seg_lat))
+                    seg_lon = []
+                    seg_lat = []
+                seg_lon.append(lons[i])
+                seg_lat.append(lats[i])
+            if seg_lon:
+                segments.append((seg_lon, seg_lat))
+    
+            # Plot all segments
+            for seg_lon, seg_lat in segments:
+                self.ax.plot(seg_lon, seg_lat, 'b--', transform=ccrs.PlateCarree(), linewidth=1)
+            
+            # Plot satellite subpoint
+            self.ax.plot(float(self.lon), float(self.lat), 'ro', markersize=6, label="Subpoint", transform=ccrs.PlateCarree())
+    
+            self.draw()
+
+
+class MainWindow(QMainWindow):
+    def __init__(self, *args, **kwargs):
+        super(MainWindow, self).__init__(*args, **kwargs)
+        
+        ## Pyinstaller Splashscreen handler
+        if '_PYI_SPLASH_IPC' in os.environ:
+            import pyi_splash
+            pyi_splash.update_text('UI Loaded ...')
+            pyi_splash.close()
+        
+        ### All of this should be moved to a global settings struct ....
+        global LATITUDE
+        global LONGITUDE
+        global ALTITUDE
+        global STEP_RX
+        global MAX_OFFSET_RX
+        global DOPPLER_THRES_FM
+        global DOPPLER_THRES_LINEAR
+
+        # satellite
+        global TLEFILE
+        global TLEURL
+        global SQFILE
+
+        # Radio
+        global RADIO        
+        global CVIADDR
+        global OPMODE
+
+        self.counter = 0
+        self.my_satellite = Satellite()
+        
+        if WEBAPI_ENABLED:
+            # Register this window with the web API
+            web_api.register_window(self)
+        
+            # Start web API server in a separate thread if enabled
+            self.web_api_thread = threading.Thread(target=web_api.run_socketio, daemon=True)
+            self.web_api_thread.start()
+            logging.info(f"Web API server started on port {configur.get('web_api', 'port', fallback='5000')}")
+        
+            # Set up the web API proxy for thread-safe GUI/timer operations
+            self.web_api_proxy = web_api_proxy.WebApiGuiProxy()
+            self.web_api_proxy.select_satellite.connect(self.slot_select_satellite)
+            self.web_api_proxy.select_transponder.connect(self.slot_select_transponder)
+            self.web_api_proxy.set_subtone.connect(self.slot_set_subtone)
+            self.web_api_proxy.set_rx_offset.connect(self.slot_set_rx_offset)
+            self.web_api_proxy.start_tracking.connect(self.init_worker)
+            self.web_api_proxy.stop_tracking.connect(self.the_stop_button_was_clicked)
+        
+        # If remote server is enabled, register with remote client
+        if REMOTE_ENABLED:
+            # Make sure we have a web API proxy for signals even if local web API is disabled
+            if not WEBAPI_ENABLED:
+                self.web_api_proxy = web_api_proxy.WebApiGuiProxy()
+                self.web_api_proxy.select_satellite.connect(self.slot_select_satellite)
+                self.web_api_proxy.select_transponder.connect(self.slot_select_transponder)
+                self.web_api_proxy.set_subtone.connect(self.slot_set_subtone)
+                self.web_api_proxy.set_rx_offset.connect(self.slot_set_rx_offset)
+                self.web_api_proxy.start_tracking.connect(self.init_worker)
+                self.web_api_proxy.stop_tracking.connect(self.the_stop_button_was_clicked)
+            
+            # Register with remote client
+            remote_client.register_window(self)
+            logging.info(f"Remote client registered with server: {configur.get('remote_server', 'url', fallback='http://localhost:5001')}")
+            
+        # Rotator integration
+        self.ROTATOR_ENABLED = ROTATOR_ENABLED
+        self.rotator = None
+        self.rotator_thread = None
+        self.rotator_error = None
+        if ROTATOR_ENABLED:
+            try:
+                self.rotator = rotator.YaesuRotator(
+                    ROTATOR_SERIAL_PORT,
+                    baudrate=ROTATOR_BAUDRATE,
+                    az_min=ROTATOR_AZ_MIN,
+                    az_max=ROTATOR_AZ_MAX,
+                    el_min=ROTATOR_EL_MIN,
+                    el_max=ROTATOR_EL_MAX
+                )
+            except Exception as e:
+                self.rotator_error = f"Rotator init failed: {e}"
+                logging.error(self.rotator_error)
+                self.rotator = None
+
+
+        
+        self.setWindowTitle("QTRigDoppler")
+        #self.setGeometry(3840*2, 0, 718, 425)
+        
+        ### Overview Page
+
+        overview_pagelayout = QVBoxLayout()
+
+        control_layout = QHBoxLayout()
+        map_layout = QHBoxLayout()
+        log_layout = QHBoxLayout()
+        #log_layout.setAlignment(Qt.AlignVCenter)
+
+        overview_pagelayout.addLayout(control_layout)
+        if DISPLAY_MAP:
+            overview_pagelayout.addLayout(map_layout)
+        overview_pagelayout.addLayout(log_layout)
+        
+        labels_layout = QVBoxLayout()
+        combo_layout = QVBoxLayout()
+        button_layout = QVBoxLayout()
+
+        combo_layout.setAlignment(Qt.AlignVCenter)
+        control_layout.addLayout(combo_layout, stretch=1)
+        control_layout.addLayout(labels_layout, stretch=1)
+        control_layout.addLayout(button_layout, stretch=1);
+
+        self.sattext = QLabel("Satellite:")
+        self.sattext.setAlignment(Qt.AlignHCenter | Qt.AlignVCenter)
+        combo_layout.addWidget(self.sattext)
+        
+        self.combo1 = QComboBox()
+        self.sat_list_view = self.combo1.view()
+        self.sat_list_view.setVerticalScrollMode(QAbstractItemView.ScrollPerPixel)        
+        QScroller.grabGesture(self.sat_list_view.viewport(), QScroller.LeftMouseButtonGesture)
+        satlist = []
+        with open(SQFILE, 'r') as h:
+            sqfdata = h.readlines() 
+            for line in sqfdata:
+                # Skip comment lines
+                if line.strip().startswith(';'):
+                    continue
+                    
+                if ',' in line:
+                    newitem = str(line.split(",")[0].strip())
+                    if newitem:
+                        satlist += [newitem]
+        satlist = list(dict.fromkeys(satlist))  # Deduplicate
+
+        def sat_sort_key(name):
+            match = re.match(r"([A-Za-z]+)-(\d+)", name)
+            if match:
+                prefix, num = match.groups()
+                return (prefix, int(num))
+            return (name, 0)
+        satlist.sort(key=sat_sort_key)
+        self.combo1.addItems(['Select one...'])
+        self.combo1.addItems(satlist)
+        self.combo1.currentTextChanged.connect(self.sat_changed) 
+        combo_layout.addWidget(self.combo1)
+        
+        self.tpxtext = QLabel("Transponder:")
+        self.tpxtext.setAlignment(Qt.AlignHCenter | Qt.AlignVCenter)
+        combo_layout.addWidget(self.tpxtext)
+        self.combo2 = QComboBox()
+        self.tpx_list_view = self.combo1.view()
+        self.tpx_list_view.setVerticalScrollMode(QAbstractItemView.ScrollPerPixel)        
+        QScroller.grabGesture(self.tpx_list_view.viewport(), QScroller.LeftMouseButtonGesture)
+        # Ensure the currentTextChanged signal is connected to tpx_changed
+        #try:
+        #    self.combo2.currentTextChanged.disconnect()  # Disconnect any existing connections first
+        #except:
+        #    pass  # Ignore if there were no connections
+        self.combo2.currentTextChanged.connect(self.tpx_changed) 
+        combo_layout.addWidget(self.combo2)
+        
+        self.tonetext = QLabel("Subtone:")
+        self.tonetext.setAlignment(Qt.AlignHCenter | Qt.AlignVCenter)
+        combo_layout.addWidget(self.tonetext)
+        self.combo3 = QComboBox()
+        self.combo3.addItems(subtone_list)
+        self.combo3.currentTextChanged.connect(self.tone_changed) 
+        combo_layout.addWidget(self.combo3)
+        
+        doppler_thres_layout = QHBoxLayout()
+        self.dopplerthreslabel = QLabel("Doppler threshold:")
+        doppler_thres_layout.addWidget(self.dopplerthreslabel)
+        self.dopplerthresval = QLabel("0.0")
+        doppler_thres_layout.addWidget(self.dopplerthresval)
+        
+        # 1x Label: RX Offset
+        self.rxoffsetboxtitle = QLabel("RX Offset:")
+        self.rxoffsetboxtitle.setAlignment(Qt.AlignHCenter | Qt.AlignVCenter)
+        combo_layout.addWidget(self.rxoffsetboxtitle)
+
+        # 1x QSlider (RX offset)
+        self.rxoffsetbox = QSpinBox()
+        self.rxoffsetbox.setMinimum(-MAX_OFFSET_RX)
+        self.rxoffsetbox.setMaximum(MAX_OFFSET_RX)
+        self.rxoffsetbox.setSingleStep(int(STEP_RX))
+        self.rxoffsetbox.valueChanged.connect(self.rxoffset_value_changed)
+        combo_layout.addWidget(self.rxoffsetbox)
+        
+        offset_button_layout = QHBoxLayout()
+        labels = ["+1000", "+100", "+10", "-10", "-100", "-1000"]
+        self.offset_buttons = [QPushButton(label) for label in labels]
+        
+        for button in self.offset_buttons:
+            button.setStyleSheet("font-size: 8pt;")
+            button.clicked.connect(lambda _, b=button: self.rxoffset_button_pushed(b.text()))
+            offset_button_layout.addWidget(button)
+
+        combo_layout.addLayout(offset_button_layout)
+
+        myFont=QFont()
+        myFont.setBold(True)
+        
+        groupbox_downlink = QGroupBox()
+        groupbox_downlink.setStyleSheet("QGroupBox{padding-top:5px;padding-bottom:5px; margin-top:0px}")
+        labels_layout.addWidget(groupbox_downlink)
+        vbox_downlink = QVBoxLayout()
+        groupbox_downlink.setLayout(vbox_downlink)
+        
+        rx_labels_sat_layout = QHBoxLayout()
+        # 1x Label: RX freq Satellite
+        self.rxfreqsat_lbl = QLabel("RX @ Sat:")
+        self.rxfreqsat_lbl.setStyleSheet("QLabel{font-size: 12pt;}")
+        self.rxfreqsat_lbl.setFont(myFont)
+        rx_labels_sat_layout.addWidget(self.rxfreqsat_lbl)
+
+        self.rxfreq_onsat = QLabel("435,500,000.0 Hz")
+        self.rxfreq_onsat.setStyleSheet("QLabel{font-size: 12pt;}")
+        self.rxfreq_onsat.setFont(myFont)
+        rx_labels_sat_layout.addWidget(self.rxfreq_onsat)
+        vbox_downlink.addLayout(rx_labels_sat_layout)
+        
+        rx_labels_radio_layout = QHBoxLayout()
+        # 1x Label: RX freq
+        self.rxfreqtitle = QLabel("RX @ Radio:")
+        rx_labels_radio_layout.addWidget(self.rxfreqtitle)
+
+        self.rxfreq = QLabel("435,500,000.0 Hz")
+        rx_labels_radio_layout.addWidget(self.rxfreq)
+        
+        vbox_downlink.addLayout(rx_labels_radio_layout)
+
+        
+        # 1x Label: RX Doppler Satellite
+        rx_doppler_freq_layout = QHBoxLayout()
+        self.rxdopplersat_lbl = QLabel("Doppler:")
+        rx_doppler_freq_layout.addWidget(self.rxdopplersat_lbl)
+
+        self.rxdoppler_val = QLabel("0.0 Hz")
+        rx_doppler_freq_layout.addWidget(self.rxdoppler_val)
+        
+        vbox_downlink.addLayout(rx_doppler_freq_layout)
+        
+        # 1x Label: RX Doppler RateSatellite
+        rx_doppler_rate_layout = QHBoxLayout()
+        self.rxdopplerratesat_lbl = QLabel("Rate:")
+        rx_doppler_rate_layout.addWidget(self.rxdopplerratesat_lbl)
+
+        self.rxdopplerrate_val = QLabel("0.0 Hz/s")
+        rx_doppler_rate_layout.addWidget(self.rxdopplerrate_val)
+        
+        vbox_downlink.addLayout(rx_doppler_rate_layout)
+        
+        groupbox_uplink = QGroupBox()
+        groupbox_uplink.setStyleSheet("QGroupBox{padding-top:5px;padding-bottom:5px; margin-top:0px}")
+        labels_layout.addWidget(groupbox_uplink)
+        vbox_uplink = QVBoxLayout()
+        groupbox_uplink.setLayout(vbox_uplink)
+
+        tx_labels_sat_layout = QHBoxLayout()
+        # 1x Label: TX freq Satellite
+        self.txfreqsat_lbl = QLabel("TX @ Sat:")
+        self.txfreqsat_lbl.setStyleSheet("QLabel{font-size: 12pt;}")
+        self.txfreqsat_lbl.setFont(myFont)
+        tx_labels_sat_layout.addWidget(self.txfreqsat_lbl)
+
+        self.txfreq_onsat = QLabel("145,900,000.0 Hz")
+        self.txfreq_onsat.setStyleSheet("QLabel{font-size: 12pt;}")
+        self.txfreq_onsat.setFont(myFont)
+        tx_labels_sat_layout.addWidget(self.txfreq_onsat)
+        vbox_uplink.addLayout(tx_labels_sat_layout)
+        
+        tx_labels_radio_layout = QHBoxLayout()
+        # 1x Label: TX freq
+        self.txfreqtitle = QLabel("TX @ Radio:")
+        tx_labels_radio_layout.addWidget(self.txfreqtitle)
+
+        self.txfreq = QLabel("145,900,000.0 Hz")
+        tx_labels_radio_layout.addWidget(self.txfreq)
+        
+        vbox_uplink.addLayout(tx_labels_radio_layout)
+        
+        
+        # 1x Label: TX Doppler Satellite
+        tx_doppler_freq_layout = QHBoxLayout()
+        self.txdopplersat_lbl = QLabel("Doppler:")
+        tx_doppler_freq_layout.addWidget(self.txdopplersat_lbl)
+
+        self.txdoppler_val = QLabel("0.0 Hz")
+        tx_doppler_freq_layout.addWidget(self.txdoppler_val)
+        
+        vbox_uplink.addLayout(tx_doppler_freq_layout)
+        
+        # 1x Label: TX Doppler RateSatellite
+        tx_doppler_rate_layout = QHBoxLayout()
+        self.txdopplerratesat_lbl = QLabel("Rate:")
+        tx_doppler_rate_layout.addWidget(self.txdopplerratesat_lbl)
+
+        self.txdopplerrate_val = QLabel("0.0 Hz/s")
+        tx_doppler_rate_layout.addWidget(self.txdopplerrate_val)
+        
+        vbox_uplink.addLayout(tx_doppler_rate_layout)
+        
+        # 1x QPushButton (Start)
+        self.Startbutton = QPushButton("Start Tracking")
+        self.Startbutton.clicked.connect(self.init_worker)
+        button_layout.addWidget(self.Startbutton)
+        self.Startbutton.setEnabled(False)
+
+        # 1x QPushButton (Stop)
+        self.Stopbutton = QPushButton("Stop Tracking")
+        self.Stopbutton.clicked.connect(self.the_stop_button_was_clicked)
+        button_layout.addWidget(self.Stopbutton)
+        self.Stopbutton.setEnabled(False)
+        
+        # Sync to SQF freq
+        self.syncbutton = QPushButton("Memory to VFO")
+        self.syncbutton.clicked.connect(self.the_sync_button_was_clicked)
+        button_layout.addWidget(self.syncbutton)
+        self.syncbutton.setEnabled(False)
+        
+        # Sync to SQF freq
+        self.offsetstorebutton = QPushButton("Store Offset")
+        self.offsetstorebutton.clicked.connect(self.save_settings)
+        button_layout.addWidget(self.offsetstorebutton)
+        self.offsetstorebutton.setEnabled(False)
+        
+        # Rotator buttons
+        if ROTATOR_ENABLED:
+            # Park Button
+            self.park_rotator_button = QPushButton("Park Rotators")
+            self.park_rotator_button.clicked.connect(self.park_rotators)
+            button_layout.addWidget(self.park_rotator_button)
+            # Stop Button
+            self.stop_rotator_button = QPushButton("Stop Rotation")
+            self.stop_rotator_button.clicked.connect(self.stop_rotators)
+            button_layout.addWidget(self.stop_rotator_button)
+            # Add refresh button
+            self.refresh_rotator_button = QPushButton("Refresh Rotator Position")
+            self.refresh_rotator_button.clicked.connect(self.update_rotator_position)
+            button_layout.addWidget(self.refresh_rotator_button)
+
+        # 1x QPushButton (Exit)
+        self.Exitbutton = QPushButton("Exit")
+        self.Exitbutton.setCheckable(True)
+        self.Exitbutton.clicked.connect(self.the_exit_button_was_clicked)
+        button_layout.addWidget(self.Exitbutton)
+
+        # Output log
+        
+        self.log_sat_status = QGroupBox()
+        self.log_sat_status.setStyleSheet("QGroupBox{padding-top:2px;padding-bottom:2px; margin-top:0px;font-size: 12pt;} QLabel{font-size: 12pt;}")
+        log_sat_status_layout = QGridLayout()
+        
+        self.log_sat_status_ele_lbl = QLabel("🛰 Elevation:")
+        log_sat_status_layout.addWidget(self.log_sat_status_ele_lbl, 0, 0)
+
+        self.log_sat_status_ele_val = QLabel("0.0 °")
+        log_sat_status_layout.addWidget(self.log_sat_status_ele_val, 0, 1)
+        
+        self.log_sat_status_azi_lbl = QLabel("🛰 Azimuth:")
+        log_sat_status_layout.addWidget(self.log_sat_status_azi_lbl, 1, 0)
+
+        self.log_sat_status_azi_val = QLabel("0.0 °")
+        log_sat_status_layout.addWidget(self.log_sat_status_azi_val, 1, 1)
+        
+        self.log_sat_status_height_lbl = QLabel("Height:")
+        log_sat_status_layout.addWidget(self.log_sat_status_height_lbl, 0, 2)
+
+        self.log_sat_status_height_val = QLabel("0.0 m")
+        log_sat_status_layout.addWidget(self.log_sat_status_height_val, 0, 3)
+        
+        self.log_sat_status_illuminated_lbl = QLabel("Visibility:")
+        log_sat_status_layout.addWidget(self.log_sat_status_illuminated_lbl, 1, 2)
+
+        self.log_sat_status_illumintated_val = QLabel("n/a")
+        log_sat_status_layout.addWidget(self.log_sat_status_illumintated_val, 1, 3)
+        
+        self.log_sat_status.setLayout(log_sat_status_layout)
+        log_layout.addWidget(self.log_sat_status, stretch=2)
+        
+        self.log_rig_status = QGroupBox()
+        self.log_rig_status.setStyleSheet("QGroupBox{padding-top:2px;padding-bottom:2px; margin-top:0px;font-size: 12pt;} QLabel{font-size: 12pt;}")
+        log_rig_status_layout = QGridLayout()
+        
+        self.log_rig_state_lbl = QLabel("Radio:")
+        log_rig_status_layout.addWidget(self.log_rig_state_lbl, 0, 0)
+
+        self.log_rig_state_val = QLabel("✘")
+        self.log_rig_state_val.setStyleSheet('color: red')
+        log_rig_status_layout.addWidget(self.log_rig_state_val, 0, 1)
+        
+        self.log_tle_state_lbl = QLabel("TLE age:")
+        log_rig_status_layout.addWidget(self.log_tle_state_lbl, 0, 3)
+
+        self.log_tle_state_val = QLabel("{0} day(s)".format(self.my_satellite.tle_age))
+        log_rig_status_layout.addWidget(self.log_tle_state_val, 0, 4)
+        
+        self.log_sat_event_val = QLabel("events n/a")
+        log_rig_status_layout.addWidget(self.log_sat_event_val, 1, 3, 1,2)
+        
+        self.log_time_lbl = QLabel("UTC:")
+        log_rig_status_layout.addWidget(self.log_time_lbl, 1, 0)
+
+        self.log_time_val = QLabel(datetime.now(timezone.utc).strftime('%H:%M:%S')+"z")
+        log_rig_status_layout.addWidget(self.log_time_val, 1, 1)
+        
+        self.log_layout_vline_right = QFrame()
+        self.log_layout_vline_right.setFrameShape(QFrame.VLine)
+        self.log_layout_vline_right.setFrameShadow(QFrame.Plain)
+        self.log_layout_vline_right.setStyleSheet("background-color: #4f5b62;border: none;")
+        self.log_layout_vline_right.setFixedWidth(2)
+        log_rig_status_layout.addWidget(self.log_layout_vline_right, 0, 2, 2, 1)
+        
+        self.log_rig_status.setLayout(log_rig_status_layout)
+        log_layout.addWidget(self.log_rig_status, stretch=1)
+        
+        if ROTATOR_ENABLED:
+            # Add rotator position labels in a styled group box
+            self.rotator_status_box = QGroupBox("")
+            self.rotator_status_box.setStyleSheet("QGroupBox{padding-top:2px;padding-bottom:2px; margin-top:0px;font-size: 12pt;} QLabel{font-size: 12pt;}")
+            rotator_status_layout = QGridLayout()
+            self.rotator_az_label = QLabel("📡 Azimuth:")
+            self.rotator_el_label = QLabel("📡 Elevation:")
+            self.rotator_az_val = QLabel("0.0°")
+            self.rotator_el_val = QLabel("0.0°")
+            rotator_status_layout.addWidget(self.rotator_el_label, 0, 0)
+            rotator_status_layout.addWidget(self.rotator_az_label, 1, 0)
+            rotator_status_layout.addWidget(self.rotator_el_val, 0, 1)
+            rotator_status_layout.addWidget(self.rotator_az_val, 1, 1)
+            self.rotator_status_box.setLayout(rotator_status_layout)
+            log_layout.addWidget(self.rotator_status_box, stretch=1)
+            
+            #Read and display position at startup
+            self.update_rotator_position()
+            #If rotator failed to init, show error
+            if self.rotator_error:
+                self.rotator_az_val.setText("error")
+                self.rotator_el_val.setText("error")
+            self.start_rotator_position_worker()
+        
+        ## Map layout
+        if DISPLAY_MAP:
+            self.mapbox = QGroupBox()
+            self.mapbox.setStyleSheet("QGroupBox{padding-top:2px;padding-bottom:2px; margin-top:0px;font-size: 14pt;} QLabel{font-size: 14pt;}")
+            mapbox_layout = QHBoxLayout()
+            self.mapbox.setLayout(mapbox_layout)
+            map_layout.addWidget(self.mapbox)
+            self.map_canvas = SatMapCanvas(-60, -80, 1)
+            mapbox_layout.addWidget(self.map_canvas)
+        
+        
+        
+        ### Settings Tab
+        settings_value_layout = QHBoxLayout()
+        
+        
+        # QTH Tab
+        self.settings_qth_box = QGroupBox("QTH")
+        self.settings_qth_box.setStyleSheet("QGroupBox{padding-top:15px;padding-bottom:5px; margin-top:5px}")
+        settings_value_layout.addWidget(self.settings_qth_box)
+        
+        # Radio Tab (scrollable for smaller screens)
+        self.settings_radio_box = QGroupBox("Radio")
+        self.settings_radio_box.setStyleSheet("QGroupBox{padding-top:15px;padding-bottom:5px; margin-top:5px}")
+        settings_value_layout.addWidget(self.settings_radio_box)
+        
+        # Files Tab
+        self.settings_file_box = QGroupBox("Files")
+        self.settings_file_box.setStyleSheet("QGroupBox{padding-top:1px;padding-bottom:5px; margin-top:5px}")
+        settings_value_layout.addWidget(self.settings_file_box)
+        
+        
+        ## QTH
+        qth_settings_layout = QGridLayout()
+        
+        # LAT
+        self.qth_settings_lat_lbl = QLabel("QTH latitude:")
+        qth_settings_layout.addWidget(self.qth_settings_lat_lbl, 0,0)
+        self.qth_settings_lat_edit = QLineEdit()
+        self.qth_settings_lat_edit.setMaxLength(10)
+        self.qth_settings_lat_edit.setText(str(LATITUDE))
+        qth_settings_layout.addWidget(self.qth_settings_lat_edit, 0,1)        
+        
+        # LONG
+        self.qth_settings_long_lbl = QLabel("QTH longitude:")
+        qth_settings_layout.addWidget(self.qth_settings_long_lbl, 1, 0)
+        self.qth_settings_long_edit = QLineEdit()
+        self.qth_settings_long_edit.setMaxLength(10)
+        self.qth_settings_long_edit.setText(str(LONGITUDE))
+        qth_settings_layout.addWidget(self.qth_settings_long_edit, 1, 1)        
+        
+        # Altitude
+        self.qth_settings_alt_lbl = QLabel("QTH Altitude (meters):")
+        qth_settings_layout.addWidget(self.qth_settings_alt_lbl, 2, 0)
+        self.qth_settings_alt_edit = QLineEdit()
+        self.qth_settings_alt_edit.setMaxLength(10)
+        self.qth_settings_alt_edit.setText(str(ALTITUDE))
+        qth_settings_layout.addWidget(self.qth_settings_alt_edit, 2, 1)
+
+        self.settings_qth_box.setLayout(qth_settings_layout)
+        
+        ## Radio
+        self.radio_settings_layout_scroller = QScrollArea()
+        self.radio_settings_layout_scroller_widget = QWidget()
+        radio_settings_layout = QGridLayout()
+        
+        # Radio selector
+        self.radiolist_lbl = QLabel("Select radio:")
+        radio_settings_layout.addWidget(self.radiolist_lbl, 0, 0)
+        self.radiolistcomb = QComboBox()
+        self.radiolistcomb.addItems(['Icom 9700'])
+        #self.radiolistcomb.addItems(['Icom 705'])
+        #self.radiolistcomb.addItems(['Yaesu 818'])
+        self.radiolistcomb.addItems(['Icom 910H'])
+        if configur['icom']['radio'] == '9700':
+            self.radiolistcomb.setCurrentText('Icom 9700')
+        elif configur['icom']['radio'] == '910':
+            self.radiolistcomb.setCurrentText('Icom 910H')
+        radio_settings_layout.addWidget(self.radiolistcomb, 0, 1)
+        
+        # Radio config --> EU/Tone or US/TQSL
+        self.radio_country_config_lbl = QLabel("Radio type:")
+        radio_settings_layout.addWidget(self.radio_country_config_lbl, 1, 0)
+        self.radio_country_config_eu_button = QRadioButton("EU/Tone")
+        self.radio_country_config_us_button = QRadioButton("US/TSQL")
+        self.radio_country_config_group = QButtonGroup()
+        self.radio_country_config_group.addButton(self.radio_country_config_eu_button)
+        self.radio_country_config_group.addButton(self.radio_country_config_us_button)
+        radio_settings_layout.addWidget(self.radio_country_config_eu_button, 1, 1)
+        radio_settings_layout.addWidget(self.radio_country_config_us_button, 1, 2)
+        if RIG_TYPE == "EU":
+            self.radio_country_config_eu_button.setChecked(1)
+        elif RIG_TYPE == "US":
+            self.radio_country_config_us_button.setChecked(1)
+        
+        # CI-V selector
+        self.radicvi_lbl = QLabel("CVI address:")
+        radio_settings_layout.addWidget(self.radicvi_lbl, 2, 0)
+        self.radicvi = QLineEdit()
+        self.radicvi.setMaxLength(2)
+        self.radicvi.setText(CVIADDR)
+        radio_settings_layout.addWidget(self.radicvi, 2, 1)
+        
+        self.rig_serialport_lbl = QLabel("Port:")
+        radio_settings_layout.addWidget(self.rig_serialport_lbl, 3, 0)
+
+        # Replace QLineEdit with QComboBox for COM port selection
+        self.rig_serialport_val = QComboBox()
+        available_ports = [port.device for port in list_ports.comports()]
+        self.rig_serialport_val.addItems(available_ports)
+        # Add the saved port if not in the list
+        if str(RIG_SERIAL_PORT) not in available_ports:
+            self.rig_serialport_val.addItem(str(RIG_SERIAL_PORT))
+        self.rig_serialport_val.setCurrentText(str(RIG_SERIAL_PORT))
+        radio_settings_layout.addWidget(self.rig_serialport_val, 3, 1)
+        
+        # 1x Label step RX
+        self.qthsteprx_lbl = QLabel("Step (Hz) for RX offset:")
+        radio_settings_layout.addWidget(self.qthsteprx_lbl, 4, 0)
+
+        self.qthsteprx = QLineEdit()
+        self.qthsteprx.setMaxLength(10)
+        self.qthsteprx.setText(str(STEP_RX))
+        radio_settings_layout.addWidget(self.qthsteprx, 4, 1)
+
+        # 1x Label Max Offset RX
+        self.qthmaxoffrx_lbl = QLabel("Max Offset (Hz) for RX:")
+        radio_settings_layout.addWidget(self.qthmaxoffrx_lbl, 5, 0)
+
+        self.qthmaxoffrx = QLineEdit()
+        self.qthmaxoffrx.setMaxLength(6)
+        self.qthmaxoffrx.setText(str(MAX_OFFSET_RX))
+        radio_settings_layout.addWidget(self.qthmaxoffrx, 5, 1)
+
+        # 1x Label doppler fm threshold
+        self.doppler_fm_threshold_lbl = QLabel("Doppler threshold for FM")
+        radio_settings_layout.addWidget(self.doppler_fm_threshold_lbl, 6, 0)
+
+        self.doppler_fm_threshold = QLineEdit()
+        self.doppler_fm_threshold.setMaxLength(6)
+        self.doppler_fm_threshold.setText(str(DOPPLER_THRES_FM))
+        radio_settings_layout.addWidget(self.doppler_fm_threshold, 6, 1)
+        
+        # 1x Label doppler linear threshold
+        self.doppler_linear_threshold_lbl = QLabel("Doppler threshold for Linear")
+        radio_settings_layout.addWidget(self.doppler_linear_threshold_lbl, 7, 0)
+
+        self.doppler_linear_threshold = QLineEdit()
+        self.doppler_linear_threshold.setMaxLength(6)
+        self.doppler_linear_threshold.setText(str(DOPPLER_THRES_LINEAR))
+        radio_settings_layout.addWidget(self.doppler_linear_threshold, 7, 1)
+        
+        #self.settings_radio_box.setLayout(radio_settings_layout)
+        self.radio_settings_layout_scroller_widget.setLayout(radio_settings_layout)
+        self.radio_settings_layout_scroller.setWidget(self.radio_settings_layout_scroller_widget)
+        self.radio_settings_layout_scroller.setVerticalScrollBarPolicy(Qt.ScrollBarAlwaysOn)
+        self.radio_settings_layout_scroller.setHorizontalScrollBarPolicy(Qt.ScrollBarAlwaysOff)
+        self.radio_settings_layout_scroller.setWidgetResizable(True)
+        self.radio_settings_layout_scroller_layout = QHBoxLayout()
+        self.radio_settings_layout_scroller_layout.addWidget(self.radio_settings_layout_scroller)
+        self.settings_radio_box.setLayout(self.radio_settings_layout_scroller_layout)
+        
+        ## Files
+        files_settings_layout = QGridLayout()
+
+        # 1x Label TLE file
+        self.sattle_lbl = QLabel("TLE filename:")
+        files_settings_layout.addWidget(self.sattle_lbl, 0, 0)
+
+        self.sattle = QLineEdit()
+        self.sattle.setMaxLength(30)
+        self.sattle.setText(TLEFILE)
+        files_settings_layout.addWidget(self.sattle, 0, 1)
+
+        # 1x Label TLE URL
+        self.sattleurl_lbl = QLabel("TLE URL:")
+        files_settings_layout.addWidget(self.sattleurl_lbl, 1, 0)
+
+        self.sattleurl = QLineEdit()
+        self.sattleurl.setMaxLength(70)
+        self.sattleurl.setText(TLEURL)
+        files_settings_layout.addWidget(self.sattleurl, 1, 1)
+
+
+        # 1x Label SQF file
+        self.satsqf_lbl = QLabel("SQF filename:")
+        files_settings_layout.addWidget(self.satsqf_lbl, 2, 0)
+
+        self.satsqf = QLineEdit()
+        self.satsqf.setMaxLength(30)
+        self.satsqf.setText(SQFILE)
+        files_settings_layout.addWidget(self.satsqf, 2, 1)
+        
+        self.UpdateTLEButton = QPushButton("Update TLE")
+        self.UpdateTLEButton.clicked.connect(self.update_tle_file)
+        files_settings_layout.addWidget(self.UpdateTLEButton, 3,0)
+        self.UpdateTLEButton.setEnabled(True)
+        
+        self.tleupdate_stat_lbl = QLabel(LAST_TLE_UPDATE)
+        files_settings_layout.addWidget(self.tleupdate_stat_lbl, 3, 1)
+        
+        self.settings_file_box.setLayout(files_settings_layout)
+        
+        # Settings store layout
+        settings_store_layout = QVBoxLayout()
+        
+        self.SafeSettingsButton = QPushButton("Store Settings - location changes require restart")
+        self.SafeSettingsButton.clicked.connect(self.save_settings)
+        settings_store_layout.addWidget(self.SafeSettingsButton)
+        self.SafeSettingsButton.setEnabled(True)
+        
+        
+        # Glueing settinglayouts together
+        settings_layout = QVBoxLayout()
+        settings_layout.addLayout(settings_value_layout)
+        settings_layout.addLayout(settings_store_layout)
+        
+        ### Advanced Settings Tab
+        adv_settings_value_layout = QHBoxLayout()
+        
+        
+        # Webapi
+        self.adv_settings_webapi_box = QGroupBox("WebAPI")
+        self.adv_settings_webapi_box.setStyleSheet("QGroupBox{padding-top:15px;padding-bottom:5px; margin-top:5px}")
+        adv_settings_value_layout.addWidget(self.adv_settings_webapi_box, stretch=1)
+        
+        ## Enable
+        webapi_settings_layout = QGridLayout()
+        self.webapi_en_lbl = QLabel("Active:")
+        webapi_settings_layout.addWidget(self.webapi_en_lbl, 0, 0)
+        
+        self.webapi_enable_button = QCheckBox()
+        webapi_settings_layout.addWidget(self.webapi_enable_button, 0, 1)
+        if WEBAPI_ENABLED == True:
+            self.webapi_enable_button.setChecked(1)
+        elif WEBAPI_ENABLED == False:
+            self.webapi_enable_button.setChecked(0)
+            
+        self.webapi_en_lbl = QLabel("Debug:")
+        webapi_settings_layout.addWidget(self.webapi_en_lbl, 1, 0)    
+        self.webapi_debug_enable_button = QCheckBox()
+        webapi_settings_layout.addWidget(self.webapi_debug_enable_button, 1, 1)
+        if WEBAPI_DEBUG_ENABLED == True:
+            self.webapi_debug_enable_button.setChecked(1)
+        elif WEBAPI_DEBUG_ENABLED == False:
+            self.webapi_debug_enable_button.setChecked(0)
+            
+        self.webapi_port_lbl = QLabel("Port:")
+        webapi_settings_layout.addWidget(self.webapi_port_lbl, 2, 0)
+
+        self.webapi_port_val = QLineEdit()
+        self.webapi_port_val.setMaxLength(5)
+        self.webapi_port_val.setText(str(WEBAPI_PORT))
+        webapi_settings_layout.addWidget(self.webapi_port_val, 2, 1)
+        
+        self.adv_settings_webapi_box.setLayout(webapi_settings_layout)
+
+        
+        # Rotator
+        self.adv_settings_rotator_box = QGroupBox("rotator")
+        self.adv_settings_rotator_box.setStyleSheet("QGroupBox{padding-top:15px;padding-bottom:5px; margin-top:5px}")
+        adv_settings_value_layout.addWidget(self.adv_settings_rotator_box, stretch=1)
+        
+        self.rotator_settings_layout_scroller = QScrollArea()
+        self.rotator_settings_layout_scroller_widget = QWidget()
+        
+        ## Enable
+        rotator_settings_layout = QGridLayout()
+        self.rotator_en_lbl = QLabel("Active:")
+        rotator_settings_layout.addWidget(self.rotator_en_lbl, 0, 0)
+        
+        self.rotator_enable_button = QCheckBox()
+        rotator_settings_layout.addWidget(self.rotator_enable_button, 0, 1)
+        if ROTATOR_ENABLED == True:
+            self.rotator_enable_button.setChecked(1)
+        elif ROTATOR_ENABLED == False:
+            self.rotator_enable_button.setChecked(0)
+            
+        self.rotator_serialport_lbl = QLabel("Port:")
+        rotator_settings_layout.addWidget(self.rotator_serialport_lbl, 1, 0)
+
+        # Replace QLineEdit with QComboBox for COM port selection
+        self.rotator_serialport_val = QComboBox()
+        available_ports = [port.device for port in list_ports.comports()]
+        self.rotator_serialport_val.addItems(available_ports)
+        # Add the saved port if not in the list
+        if str(ROTATOR_SERIAL_PORT) not in available_ports:
+            self.rotator_serialport_val.addItem(str(ROTATOR_SERIAL_PORT))
+        self.rotator_serialport_val.setCurrentText(str(ROTATOR_SERIAL_PORT))
+        rotator_settings_layout.addWidget(self.rotator_serialport_val, 1, 1)
+        
+        self.rotator_serialrate_lbl = QLabel("Baudrate:")
+        rotator_settings_layout.addWidget(self.rotator_serialrate_lbl, 2, 0)
+
+        self.rotator_serialrate_val = QLineEdit()
+        self.rotator_serialrate_val.setMaxLength(6)
+        self.rotator_serialrate_val.setText(str(ROTATOR_BAUDRATE))
+        rotator_settings_layout.addWidget(self.rotator_serialrate_val, 2, 1)
+        
+        self.rotator_azpark_lbl = QLabel("Az Park:")
+        rotator_settings_layout.addWidget(self.rotator_azpark_lbl, 3, 0)
+        self.rotator_azpark_val = QLineEdit()
+        self.rotator_azpark_val.setMaxLength(6)
+        self.rotator_azpark_val.setText(str(ROTATOR_AZ_PARK))
+        rotator_settings_layout.addWidget(self.rotator_azpark_val, 3, 1)
+        
+        self.rotator_elpark_lbl = QLabel("El Park:")
+        rotator_settings_layout.addWidget(self.rotator_elpark_lbl, 4, 0)
+        self.rotator_elpark_val = QLineEdit()
+        self.rotator_elpark_val.setMaxLength(6)
+        self.rotator_elpark_val.setText(str(ROTATOR_EL_PARK))
+        rotator_settings_layout.addWidget(self.rotator_elpark_val, 4, 1)
+        
+        self.rotator_azmin_lbl = QLabel("Az Min:")
+        rotator_settings_layout.addWidget(self.rotator_azmin_lbl, 5, 0)
+        self.rotator_azmin_val = QLineEdit()
+        self.rotator_azmin_val.setMaxLength(6)
+        self.rotator_azmin_val.setText(str(ROTATOR_AZ_MIN))
+        rotator_settings_layout.addWidget(self.rotator_azmin_val, 5, 1)
+        
+        self.rotator_azmax_lbl = QLabel("Az Max:")
+        rotator_settings_layout.addWidget(self.rotator_azmax_lbl, 6, 0)
+        self.rotator_azmax_val = QLineEdit()
+        self.rotator_azmax_val.setMaxLength(6)
+        self.rotator_azmax_val.setText(str(ROTATOR_AZ_MAX))
+        rotator_settings_layout.addWidget(self.rotator_azmax_val, 6, 1)
+        
+        self.rotator_elmin_lbl = QLabel("El Min:")
+        rotator_settings_layout.addWidget(self.rotator_elmin_lbl, 7, 0)
+        self.rotator_elmin_val = QLineEdit()
+        self.rotator_elmin_val.setMaxLength(6)
+        self.rotator_elmin_val.setText(str(ROTATOR_EL_MIN))
+        rotator_settings_layout.addWidget(self.rotator_elmin_val, 7, 1)
+        
+        self.rotator_elmax_lbl = QLabel("El Max:")
+        rotator_settings_layout.addWidget(self.rotator_elmax_lbl, 8, 0)
+        self.rotator_elmax_val = QLineEdit()
+        self.rotator_elmax_val.setMaxLength(6)
+        self.rotator_elmax_val.setText(str(ROTATOR_EL_MAX))
+        rotator_settings_layout.addWidget(self.rotator_elmax_val, 8, 1)
+
+        self.rotator_minelev_lbl = QLabel("Min Elevation:")
+        rotator_settings_layout.addWidget(self.rotator_minelev_lbl, 9, 0)
+        self.rotator_minelev_val = QLineEdit()
+        self.rotator_minelev_val.setMaxLength(6)
+        self.rotator_minelev_val.setText(str(ROTATOR_MIN_ELEVATION))
+        rotator_settings_layout.addWidget(self.rotator_minelev_val, 9, 1)
+        
+        self.rotator_settings_layout_scroller.setLayout(rotator_settings_layout)
+        self.rotator_settings_layout_scroller.setWidget(self.rotator_settings_layout_scroller_widget)
+        self.rotator_settings_layout_scroller.setVerticalScrollBarPolicy(Qt.ScrollBarAlwaysOn)
+        self.rotator_settings_layout_scroller.setHorizontalScrollBarPolicy(Qt.ScrollBarAlwaysOff)
+        self.rotator_settings_layout_scroller.setWidgetResizable(True)
+        self.rotator_settings_layout_scroller_layout = QHBoxLayout()
+        self.rotator_settings_layout_scroller_layout.addWidget(self.rotator_settings_layout_scroller)
+            
+        self.adv_settings_rotator_box.setLayout(self.rotator_settings_layout_scroller_layout)
+        
+        
+        # Cloudlog/Wavelog
+        self.adv_settings_log_box = QGroupBox("Logbook")
+        self.adv_settings_log_box.setStyleSheet("QGroupBox{padding-top:15px;padding-bottom:5px; margin-top:5px}")
+        adv_settings_value_layout.addWidget(self.adv_settings_log_box, stretch=1)
+        
+        ## Enable
+        log_settings_layout = QGridLayout()
+        self.log_en_lbl = QLabel("Active:")
+        log_settings_layout.addWidget(self.log_en_lbl, 0, 0)
+        
+        self.log_enable_button = QCheckBox()
+        log_settings_layout.addWidget(self.log_enable_button, 0, 1)
+        #if ROTATOR_ENABLED == True:
+        #    self.rotator_enable_button.setChecked(1)
+        #elif ROTATOR_ENABLED == False:
+        #    self.rotator_enable_button.setChecked(0)
+            
+        self.log_url_lbl = QLabel("URL:")
+        log_settings_layout.addWidget(self.log_url_lbl, 1, 0)
+
+        self.log_url_val = QLineEdit()
+        self.log_url_val.setMaxLength(100)
+        self.log_url_val.setText(str("localhost"))
+        log_settings_layout.addWidget(self.log_url_val, 1, 1)
+        
+        self.adv_settings_log_box.setLayout(log_settings_layout)
+        
+        
+        #Store button
+        adv_settings_store_layout = QVBoxLayout()
+        
+        self.SafeADVSettingsButton = QPushButton("Store Settings - requires restart")
+        self.SafeADVSettingsButton.clicked.connect(self.save_settings)
+        adv_settings_store_layout.addWidget(self.SafeADVSettingsButton)
+        self.SafeADVSettingsButton.setEnabled(True)
+        
+        # Glueing advanced setting layouts together
+        adv_settings_layout = QVBoxLayout()
+        adv_settings_layout.addLayout(adv_settings_value_layout)
+        adv_settings_layout.addLayout(adv_settings_store_layout)
+        #settings_layout.addLayout(settings_store_layout)
+        
+        # --- Pass Recording Settings UI ---
+        self.passrec_settings_box = QGroupBox("Pass Recording")
+        self.passrec_settings_box.setStyleSheet("QGroupBox{padding-top:15px;padding-bottom:5px; margin-top:5px}")
+        passrec_settings_layout = QGridLayout()
+        # Enable checkbox
+        self.passrec_enable_checkbox = QCheckBox("Enable Pass Recording")
+        self.passrec_enable_checkbox.setChecked(configur.getboolean('passrecording', 'enabled', fallback=False))
+        passrec_settings_layout.addWidget(self.passrec_enable_checkbox, 0, 0, 1, 2)
+        # Soundcard dropdown
+        self.passrec_soundcard_label = QLabel("Soundcard:")
+        passrec_settings_layout.addWidget(self.passrec_soundcard_label, 1, 0)
+        self.passrec_soundcard_dropdown = QComboBox()
+        devices = sd.query_devices()
+        input_devices = [(i, d) for i, d in enumerate(devices) if d['max_input_channels'] > 0]
+        for idx, dev in input_devices:
+            hostapi = sd.query_hostapis(dev['hostapi'])['name'] if 'hostapi' in dev else ''
+            # Create a more readable label for the device
+            friendly_name = dev['name'].replace("[", "").replace("]", "").strip()
+            if "Default" in friendly_name or "default" in friendly_name:
+                label = f"Default Device"
+            else:
+                label = f"{friendly_name}"
+                
+            # Store the technical details as tooltip
+            tech_details = f"{dev['name']} [{hostapi}] (index {idx})"
+            self.passrec_soundcard_dropdown.addItem(label, idx)
+            # Also store the device name and full details for persistence
+            self.passrec_soundcard_dropdown.setItemData(self.passrec_soundcard_dropdown.count()-1, dev['name'], Qt.UserRole + 1)
+            self.passrec_soundcard_dropdown.setItemData(self.passrec_soundcard_dropdown.count()-1, tech_details, Qt.ToolTipRole)
+        # Set current
+        current_card = configur.get('passrecording', 'soundcard', fallback='default')
+        if current_card == 'default':
+            self.passrec_soundcard_dropdown.setCurrentIndex(0)
+        else:
+            try:
+                # Try to find the device by name instead of index
+                found = False
+                for i in range(self.passrec_soundcard_dropdown.count()):
+                    if self.passrec_soundcard_dropdown.itemData(i, Qt.UserRole + 1) == current_card:
+                        self.passrec_soundcard_dropdown.setCurrentIndex(i)
+                        found = True
+                        break
+                # If name not found, try using it as an index (for backwards compatibility)
+                if not found:
+                    try:
+                        index = int(current_card)
+                        if 0 <= index < self.passrec_soundcard_dropdown.count():
+                            self.passrec_soundcard_dropdown.setCurrentIndex(index)
+                    except:
+                        self.passrec_soundcard_dropdown.setCurrentIndex(0)
+            except:
+                self.passrec_soundcard_dropdown.setCurrentIndex(0)
+        passrec_settings_layout.addWidget(self.passrec_soundcard_dropdown, 1, 1)
+        
+        # Add an audio level meter
+        self.passrec_level_label = QLabel("Input Level:")
+        passrec_settings_layout.addWidget(self.passrec_level_label, 8, 0)
+        self.passrec_level_meter = AudioLevelMeter()
+        passrec_settings_layout.addWidget(self.passrec_level_meter, 8, 1)
+        
+        # Add monitor button
+        self.passrec_monitor_button = QPushButton("Start Monitoring")
+        passrec_settings_layout.addWidget(self.passrec_monitor_button, 9, 0, 1, 2)
+        self.passrec_monitor_button.clicked.connect(self.toggle_audio_monitoring)
+        
+        # Save dir
+        self.passrec_savedir_label = QLabel("Save Directory:")
+        passrec_settings_layout.addWidget(self.passrec_savedir_label, 2, 0)
+        self.passrec_savedir_edit = QLineEdit(configur.get('passrecording', 'save_dir', fallback='./recordings'))
+        passrec_settings_layout.addWidget(self.passrec_savedir_edit, 2, 1)
+        # Min elevation
+        self.passrec_minelev_label = QLabel("Min Elevation (deg):")
+        passrec_settings_layout.addWidget(self.passrec_minelev_label, 3, 0)
+        self.passrec_minelev_spin = QDoubleSpinBox()
+        self.passrec_minelev_spin.setRange(0, 90)
+        self.passrec_minelev_spin.setValue(configur.getfloat('passrecording', 'min_elevation', fallback=20.0))
+        passrec_settings_layout.addWidget(self.passrec_minelev_spin, 3, 1)
+        # Audio settings (advanced)
+        self.passrec_samplerate_label = QLabel("Sample Rate:")
+        passrec_settings_layout.addWidget(self.passrec_samplerate_label, 4, 0)
+        self.passrec_samplerate_spin = QSpinBox()
+        self.passrec_samplerate_spin.setRange(8000, 192000)
+        self.passrec_samplerate_spin.setValue(configur.getint('passrecording', 'sample_rate', fallback=44100))
+        passrec_settings_layout.addWidget(self.passrec_samplerate_spin, 4, 1)
+        self.passrec_channels_label = QLabel("Channels:")
+        passrec_settings_layout.addWidget(self.passrec_channels_label, 5, 0)
+        self.passrec_channels_spin = QSpinBox()
+        self.passrec_channels_spin.setRange(1, 2)
+        self.passrec_channels_spin.setValue(configur.getint('passrecording', 'channels', fallback=1))
+        passrec_settings_layout.addWidget(self.passrec_channels_spin, 5, 1)
+        self.passrec_bitdepth_label = QLabel("Bit Depth:")
+        passrec_settings_layout.addWidget(self.passrec_bitdepth_label, 6, 0)
+        self.passrec_bitdepth_spin = QSpinBox()
+        self.passrec_bitdepth_spin.setRange(8, 32)
+        self.passrec_bitdepth_spin.setValue(configur.getint('passrecording', 'bit_depth', fallback=16))
+        passrec_settings_layout.addWidget(self.passrec_bitdepth_spin, 6, 1)
+        self.passrec_settings_box.setLayout(passrec_settings_layout)
+        adv_settings_value_layout.addWidget(self.passrec_settings_box, stretch=1)
+        # --- End Pass Recording Settings UI ---
+        
+        ###  UI Layout / Tab Widget
+        self.tab_widget = QTabWidget()
+        self.tab_overview = QWidget()
+        self.tab_settings = QWidget()
+        self.tab_adv_settings = QWidget()
+        self.tab_widget.addTab(self.tab_overview,"Overview")
+        self.tab_widget.addTab(self.tab_settings,"Settings")
+        self.tab_widget.addTab(self.tab_adv_settings,"Feature Settings")
+        self.tab_overview.setLayout(overview_pagelayout)
+        self.tab_settings.setLayout(settings_layout)
+        self.tab_adv_settings.setLayout(adv_settings_layout)
+        self.setCentralWidget(self.tab_widget)
+        
+        QScroller.grabGesture(
+            self.combo1, QScroller.LeftMouseButtonGesture
+        )
+
+        self.threadpool = QThreadPool()
+        self.timer = QTimer()
+        self.timer.setInterval(200)
+        self.timer.timeout.connect(self.recurring_timer)
+
+        self.utc_clock_timer = QTimer()
+        self.utc_clock_timer.setInterval(500)
+        self.utc_clock_timer.timeout.connect(self.recurring_utc_clock_timer)
+        self.utc_clock_timer.start()
+            
+        
+        self._last_cloudlog_F = None
+        self._last_cloudlog_I = None
+        self.pass_recorder = PassRecorder(configur)
+        # --- Pass Recording Status Label ---
+        self.recording_status_label = QLabel("Recording: No")
+        self.recording_status_label.setStyleSheet("QLabel{font-size: 12pt; font-weight: bold; color: #007700}")
+        log_layout.addWidget(self.recording_status_label, stretch=1)
+    
+    def save_settings(self):
+        global LATITUDE
+        global LONGITUDE
+        global ALTITUDE
+        global STEP_RX
+        global MAX_OFFSET_RX
+        global DOPPLER_THRES_FM
+        global DOPPLER_THRES_LINEAR
+        global TLEFILE
+        global TLEURL
+        global SQFILE
+        global RADIO
+        global CVIADDR
+        global OPMODE
+        global LAST_TLE_UPDATE
+        global RIG_TYPE
+        global ROTATOR_SERIAL_PORT
+        global ROTATOR_BAUDRATE
+        global ROTATOR_AZ_PARK
+        global ROTATOR_EL_PARK
+        global ROTATOR_AZ_MIN
+        global ROTATOR_AZ_MAX
+        global ROTATOR_EL_MIN
+        global ROTATOR_EL_MAX
+        global ROTATOR_MIN_ELEVATION
+
+        LATITUDE = self.qth_settings_lat_edit.displayText()
+        configur['qth']['latitude'] = str(float(LATITUDE))
+        LONGITUDE = self.qth_settings_long_edit.displayText()
+        configur['qth']['longitude'] = str(float(LONGITUDE))
+        ALTITUDE = float(self.qth_settings_alt_edit.displayText())
+        configur['qth']['altitude'] = str(float(ALTITUDE))
+        STEP_RX = int(self.qthsteprx.displayText())
+        configur['qth']['step_rx'] = str(int(STEP_RX))
+        MAX_OFFSET_RX = int(self.qthmaxoffrx.displayText())
+        configur['qth']['max_offset_rx'] = str(int(MAX_OFFSET_RX))
+        TLEFILE = configur['satellite']['tle_file'] = str(self.sattle.displayText())
+        TLEURL =  configur['satellite']['tle_url'] = str(self.sattleurl.displayText())
+        SQFILE = configur['satellite']['sqffile'] = str(self.satsqf.displayText())
+        
+        DOPPLER_THRES_FM = int(self.doppler_fm_threshold.displayText())
+        configur['satellite']['doppler_threshold_fm'] = str(int(DOPPLER_THRES_FM))
+        DOPPLER_THRES_LINEAR = int(self.doppler_linear_threshold.displayText())
+        configur['satellite']['doppler_threshold_linear'] = str(int(DOPPLER_THRES_LINEAR))
+        
+        if self.radiolistcomb.currentText() == "Icom 9700":
+            RADIO = configur['icom']['radio'] = '9700'
+        elif self.radiolistcomb.currentText() == "Icom 910H":
+            RADIO = configur['icom']['radio'] = '910'
+            
+        if self.radio_country_config_eu_button.isChecked():
+            RIG_TYPE = "EU"
+        elif self.radio_country_config_us_button.isChecked():
+            RIG_TYPE = "US"
+        configur['icom']['rig_type'] = RIG_TYPE
+
+        CVIADDR = str(self.radicvi.displayText())
+        configur['icom']['cviaddress'] = CVIADDR
+        RIG_SERIAL_PORT = self.rig_serialport_val.currentText()
+        configur['icom']['serialport'] = RIG_SERIAL_PORT
+        
+        # Saving offsets
+        offset_stored = False        
+        num_offsets = 0
+        for (each_key, each_val) in configur.items('offset_profiles'):
+            num_offsets = num_offsets+1
+            # Iterate through each entry if sat/tpx combo is already in list otherwise adds it. 
+            parts = each_val.split(",")
+            if len(parts) >= 3 and parts[0].strip() == self.my_satellite.name and parts[1].strip() == self.my_transponder_name:
+                offset_stored = True
+                if int(parts[2].strip()) != int(self.rxoffsetbox.value()):
+                    configur['offset_profiles'][each_key] = self.my_satellite.name + "," + self.my_transponder_name + ","+str(self.rxoffsetbox.value()) + ",0"
+        if offset_stored == False and int(self.rxoffsetbox.value()) != 0 and self.combo1.currentIndex() != 0:
+            configur['offset_profiles']["satoffset"+str(num_offsets+1)] = self.my_satellite.name + "," + self.my_transponder_name + ","+str(self.rxoffsetbox.value()) + ",0"
+            offset_stored = True
+        
+        # Save TLE update
+        configur['misc']['last_tle_update'] = LAST_TLE_UPDATE
+        
+        ROTATOR_ENABLED = self.rotator_enable_button.isChecked()
+        configur['rotator']['enabled'] = str(ROTATOR_ENABLED)
+        ROTATOR_SERIAL_PORT = self.rotator_serialport_val.currentText()
+        configur['rotator']['serial_port'] = ROTATOR_SERIAL_PORT
+        ROTATOR_BAUDRATE = int(self.rotator_serialrate_val.displayText())
+        configur['rotator']['baudrate'] = str(ROTATOR_BAUDRATE)
+        ROTATOR_AZ_PARK = int(self.rotator_azpark_val.displayText())
+        configur['rotator']['az_park'] = str(ROTATOR_AZ_PARK)
+        ROTATOR_EL_PARK = int(self.rotator_elpark_val.displayText())
+        configur['rotator']['el_park'] = str(ROTATOR_EL_PARK)
+        ROTATOR_AZ_MIN = int(self.rotator_azmin_val.displayText())
+        configur['rotator']['az_min'] = str(ROTATOR_AZ_MIN)
+        ROTATOR_AZ_MAX = int(self.rotator_azmax_val.displayText())
+        configur['rotator']['az_max'] = str(ROTATOR_AZ_MAX)
+        ROTATOR_EL_MIN = int(self.rotator_elmin_val.displayText())
+        configur['rotator']['el_min'] = str(ROTATOR_EL_MIN)
+        ROTATOR_EL_MAX = int(self.rotator_elmax_val.displayText())
+        configur['rotator']['el_max'] = str(ROTATOR_EL_MAX)
+        ROTATOR_MIN_ELEVATION = int(self.rotator_minelev_val.displayText())
+        configur['rotator']['min_elevation'] = str(ROTATOR_MIN_ELEVATION)
+        
+        WEBAPI_ENABLED = self.webapi_enable_button.isChecked()
+        WEBAPI_DEBUG_ENABLED = self.webapi_debug_enable_button.isChecked()
+        configur['web_api']['enabled'] = str(WEBAPI_ENABLED)
+        configur['web_api']['debug'] = str(WEBAPI_DEBUG_ENABLED)
+        configur['web_api']['port'] = WEBAPI_PORT = self.webapi_port_val.displayText()
+
+        # Pass Recording settings
+        configur['passrecording']['enabled'] = str(self.passrec_enable_checkbox.isChecked())
+        # Store the device name instead of the index
+        selected_idx = self.passrec_soundcard_dropdown.currentIndex()
+        if selected_idx >= 0:
+            # First try to get the full device name (most reliable)
+            device_name = self.passrec_soundcard_dropdown.itemData(selected_idx, Qt.UserRole + 1)
+            if device_name:
+                configur['passrecording']['soundcard'] = device_name
+                logging.info(f"Saved audio device by name: {device_name}")
+            else:
+                # Fallback to index if name isn't available (should not happen)
+                device_idx = self.passrec_soundcard_dropdown.itemData(selected_idx)
+                if device_idx is not None:
+                    configur['passrecording']['soundcard'] = str(device_idx)
+                    logging.info(f"Saved audio device by index: {device_idx}")
+                else:
+                    configur['passrecording']['soundcard'] = 'default'
+                    logging.info("Saved default audio device")
+        else:
+            configur['passrecording']['soundcard'] = 'default'
+            logging.info("Saved default audio device")
+        configur['passrecording']['save_dir'] = self.passrec_savedir_edit.text()
+        configur['passrecording']['min_elevation'] = str(self.passrec_minelev_spin.value())
+        configur['passrecording']['sample_rate'] = str(self.passrec_samplerate_spin.value())
+        configur['passrecording']['channels'] = str(self.passrec_channels_spin.value())
+        configur['passrecording']['bit_depth'] = str(self.passrec_bitdepth_spin.value())
+
+        with open('config.ini', 'w') as configfile:
+            configur.write(configfile)
+        self.pass_recorder.update_config(configur)
+
+    def rxoffset_value_changed(self, i):
+            global f_cal
+            self.my_satellite.new_cal = 1
+            self.my_satellite.F_cal = f_cal = i
+            
+            # Notify web clients of RX offset change
+            if WEBAPI_ENABLED:
+                try:
+                    web_api.safe_emit('status', {'rx_offset': i})
+                except Exception as e:
+                    logging.error(f"Error broadcasting RX offset change to web clients: {e}")
+    
+    def rxoffset_button_pushed(self, i):
+            new_value = self.rxoffsetbox.value() + int(i)
+            self.rxoffsetbox.setValue(new_value)
+            
+            # Notify web clients of RX offset change (note: setValue will trigger the valueChanged signal, 
+            # but we'll add this for clarity and as a backup)
+            if WEBAPI_ENABLED:
+                try:
+                    web_api.safe_emit('status', {'rx_offset': new_value})
+                except Exception as e:
+                    logging.error(f"Error broadcasting RX offset button change to web clients: {e}")
+    def update_tle_file(self):
+        self.the_stop_button_was_clicked()
+        try:
+            
+            global LAST_TLE_UPDATE
+            urllib.request.urlretrieve(TLEURL, TLEFILE)
+            LAST_TLE_UPDATE = datetime.now().strftime("%Y-%m-%d %H:%M:%S")
+            self.tleupdate_stat_lbl.setText("✔" + LAST_TLE_UPDATE)
+            self.save_settings()
+            if self.my_satellite.name != '':
+                self.sat_changed(self.my_satellite.name)
+        except Exception as e:
+            logging.error("***  Unable to download TLE file: {theurl}".format(theurl=TLEURL))
+            logging.error(e)
+            self.tleupdate_stat_lbl.setText("❌")
+            
+    def sat_changed(self, satname):
+        self.my_satellite.name = satname
+
+        try:
+            with open(SQFILE, 'r') as h:
+                sqfdata = h.readlines()
+                tpxlist=[]
+                # Block signals temporarily while we clear the combo box
+                self.combo2.blockSignals(True)
+                self.combo2.clear()
+                self.combo2.blockSignals(False)
+                
+                for line in sqfdata:
+                    if line.startswith(satname):
+                        tpxlist += [str(line.split(",")[8].strip())]
+                        
+                tpxlist=list(dict.fromkeys(tpxlist))
+                
+                # Add items one by one to ensure signals are properly emitted
+                for tpx in tpxlist:
+                    self.combo2.addItem(tpx)
+                    
+        except Exception as e:
+            logging.error(f"Error reading SQFFile: {e}")
+            
+        # Notify web clients of the satellite change
+        if WEBAPI_ENABLED:
+            try:
+                web_api.broadcast_satellite_change(satname)
+            except Exception as e:
+                logging.error(f"Error broadcasting satellite change to web clients: {e}")
+                
+    def tpx_changed(self, tpxname):
+        global f_cal
+        global i_cal
+        global MAX_OFFSET_RX
+        global RX_TPX_ONLY
+        
+        logging.debug(f"tpx_changed called with transponder: {tpxname}")
+        self.my_transponder_name = tpxname
+        
+        try:
+            with open(SQFILE, 'r') as h:
+                sqfdata = h.readlines()
+                found_match = False
+                for lineb in sqfdata:
+                    if lineb.startswith(";") == 0:
+                        if lineb.split(",")[8].strip() == tpxname and lineb.split(",")[0].strip() == self.my_satellite.name:
+                            found_match = True
+                            logging.debug(f"Found matching transponder in SQFILE: {tpxname} for satellite {self.my_satellite.name}")
+                            self.my_satellite.F = self.my_satellite.F_init = float(lineb.split(",")[1].strip())*1000
+                            self.rxfreq.setText(str('{:,}'.format(self.my_satellite.F))+ " Hz")
+                            self.my_satellite.F_RIG = self.my_satellite.F + f_cal
+                            self.my_satellite.I = self.my_satellite.I_init = float(lineb.split(",")[2].strip())*1000
+                            self.txfreq.setText(str('{:,}'.format(self.my_satellite.I)) + " Hz")
+                            self.my_satellite.I_RIG = self.my_satellite.I + i_cal
+                            self.my_satellite.downmode =  lineb.split(",")[3].strip()
+                            self.my_satellite.upmode =  lineb.split(",")[4].strip()
+                            self.my_satellite.mode =  lineb.split(",")[5].strip()
+                            #  check if frequencies are in the same band: e.g. U/U, V/V vs V/U, U/V
+                            if abs(self.my_satellite.F - self.my_satellite.I) > 10000000:
+                                self.my_satellite.rig_satmode = 1
+                            else:
+                                self.my_satellite.rig_satmode = 0
+                            if self.my_satellite.F == 0:
+                                self.Startbutton.setEnabled(False)
+                                self.Stopbutton.setEnabled(False)
+                                self.syncbutton.setEnabled(False)
+                                self.offsetstorebutton.setEnabled(False)
+                            else:
+                                self.Startbutton.setEnabled(True)
+                                self.syncbutton.setEnabled(True)
+                                self.offsetstorebutton.setEnabled(True)
+                                
+                            if  self.my_satellite.F > 0 and self.my_satellite.I == 0:
+                                RX_TPX_ONLY = True
+                                self.my_satellite.rig_satmode = 0
+                            else:
+                                RX_TPX_ONLY = False
+                            break
+                
+                if not found_match:
+                    logging.info(f"Warning: No matching entry found for transponder: {tpxname} and satellite: {self.my_satellite.name}")
+        except IOError as e:
+            logging.error(f"IO Error when processing transponder change: {e}")
+
+        logging.debug(f"Setting RX offset to 0")
+        self.rxoffsetbox.setValue(0)
+        for tpx in useroffsets:
+            if tpx[0] == self.my_satellite.name and tpx[1] == tpxname:
+                usrrxoffset=int(tpx[2])
+                logging.debug(f"Found user offset for this satellite+transponder: {usrrxoffset}")
+                if usrrxoffset < MAX_OFFSET_RX and usrrxoffset > -MAX_OFFSET_RX:
+                    logging.debug(f"Setting RX offset to: {usrrxoffset}")
+                    self.rxoffsetbox.setMaximum(MAX_OFFSET_RX)
+                    self.rxoffsetbox.setMinimum(-MAX_OFFSET_RX)
+                    self.rxoffsetbox.setValue(usrrxoffset)
+                    self.my_satellite.new_cal = 1
+                    self.my_satellite.F_cal = f_cal = usrrxoffset
+                else:
+                    logging.debug(f"User offset {usrrxoffset} outside allowed range [-{MAX_OFFSET_RX}, {MAX_OFFSET_RX}]")
+                    self.rxoffsetbox.setValue(0)
+                
+                
+        self.my_satellite.tledata = ""
+        
+        # Safely stop the timer from any thread
+        try:
+            QMetaObject.invokeMethod(self.timer, "stop", Qt.QueuedConnection)
+            logging.debug("Timer stopped safely")
+        except Exception as e:
+            logging.error(f"Error stopping timer: {e}")
+            # Fallback: try direct stop if invokeMethod failed
+            try:
+                if QThread.currentThread() == self.thread():
+                    self.timer.stop()
+                    logging.debug("Timer stopped directly")
+                else:
+                    logging.error("Cannot stop timer - not in main thread")
+            except Exception as e2:
+                logging.error(f"Error in fallback timer stop: {e2}")
+                
+        try:
+            with open(TLEFILE, 'r') as f:
+                data = f.readlines()  
+                tle_found = False
+                for index, line in enumerate(data):
+                    if str(self.my_satellite.name) in line:
+                        logging.debug(f"Found TLE data for satellite: {self.my_satellite.name}")
+                        self.my_satellite.tledata = ephem.readtle(data[index], data[index+1], data[index+2])
+                        tle_found = True
+                        break
+                        
+                if not tle_found:
+                    logging.warning(f"Warning: No TLE data found for satellite: {self.my_satellite.name}")
+        except IOError as e:
+            logging.error(f"IO Error when reading TLE file: {e}")
+        
+        if self.my_satellite.tledata == "":
+            logging.info("TLE data is empty, disabling tracking buttons")
+            self.Startbutton.setEnabled(False)
+            self.syncbutton.setEnabled(False)
+            self.offsetstorebutton.setEnabled(False)
+            self.log_tle_state_val.setText("n/a")
+            return
+        else:
+            day_of_year = datetime.now().timetuple().tm_yday
+            tleage = int(data[index+1][20:23])
+            self.my_satellite.tle_age = day_of_year - tleage
+            self.log_tle_state_val.setText("{0} day(s)".format(self.my_satellite.tle_age))
+
+        # Send to Cloudlog in background after updating satellite/transponder info
+        if not CLOUDLOG_ENABLED:
+            logging.debug("Cloudlog: Disabled in config.ini")
+        elif not CLOUDLOG_API_KEY or not CLOUDLOG_URL:
+            logging.warning("Cloudlog API key or URL not set in config.ini")
+        else:
+            worker = CloudlogWorker(
+                sat=self.my_satellite,
+                tx_freq=self.my_satellite.I,
+                rx_freq=self.my_satellite.F,
+                tx_mode=self.my_satellite.upmode,
+                rx_mode=self.my_satellite.downmode,
+                sat_name=self.my_satellite.name,
+                log_url=CLOUDLOG_URL,
+                log_api_key=CLOUDLOG_API_KEY
+            )
+            QThreadPool.globalInstance().start(worker)
+            self._last_cloudlog_F = self.my_satellite.F
+            self._last_cloudlog_I = self.my_satellite.I
+            
+        # Safely start the timer from any thread    
+        try:
+            QMetaObject.invokeMethod(self.timer, "start", Qt.QueuedConnection)
+            logging.debug("Timer started safely")
+        except Exception as e:
+            logging.error(f"Error starting timer: {e}")
+            # Fallback: try direct start if invokeMethod failed
+            try:
+                if QThread.currentThread() == self.thread():
+                    self.timer.start()
+                    logging.debug("Timer started directly")
+                else:
+                    logging.error("Cannot start timer - not in main thread")
+            except Exception as e2:
+                logging.error(f"Error in fallback timer start: {e2}")
+        
+        # Notify web clients of the transponder change
+        if WEBAPI_ENABLED:
+            try:
+                web_api.broadcast_transponder_change(tpxname)
+            except Exception as e:
+                logging.error(f"Error broadcasting transponder change to web clients: {e}")
+            
+    def tone_changed(self, tone_name):
+        
+        if self.my_satellite.rig_satmode == 1:
+            icomTrx.setVFO("Sub")
+        else:
+            icomTrx.setVFO("VFOB")
+            
+        if RIG_TYPE == "US":
+            if tone_name == "67 Hz":
+                icomTrx.setToneSQLHz(str(670))
+                icomTrx.setToneSquelchOn(1)
+            elif tone_name == "71.9 Hz":
+                icomTrx.setToneSQLHz(str(719))
+                icomTrx.setToneSquelchOn(1)
+            elif tone_name == "74.4 Hz":
+                icomTrx.setToneSQLHz(str(744))
+                icomTrx.setToneSquelchOn(1)
+            elif tone_name == "141.3 Hz":
+                icomTrx.setToneSQLHz(str(1413))
+                icomTrx.setToneSquelchOn(1)
+            elif tone_name == "None":
+                icomTrx.setToneSquelchOn(0)
+        elif RIG_TYPE == "EU":
+            if tone_name == "67 Hz":
+                icomTrx.setToneHz(str(670))
+                icomTrx.setToneOn(1)
+            elif tone_name == "71.9 Hz":
+                icomTrx.setToneHz(str(719))
+                icomTrx.setToneOn(1)
+            elif tone_name == "74.4 Hz":
+                icomTrx.setToneHz(str(744))
+                icomTrx.setToneOn(1)
+            elif tone_name == "141.3 Hz":
+                icomTrx.setToneHz(str(1413))
+                icomTrx.setToneOn(1)
+            elif tone_name == "None":
+                icomTrx.setToneOn(0)
+            
+        if self.my_satellite.rig_satmode == 1:
+            icomTrx.setVFO("Main")
+        else:
+            icomTrx.setVFO("VFOA")
+            
+        # Notify web clients of the subtone change
+        if WEBAPI_ENABLED:
+            try:
+                web_api.broadcast_subtone_change(tone_name)
+            except Exception as e:
+                logging.error(f"Error broadcasting subtone change to web clients: {e}")
+
+    def the_exit_button_was_clicked(self):
+        self.the_stop_button_was_clicked()
+        icomTrx.close()
+        sys.exit()
+    
+    def the_stop_button_was_clicked(self):
+        global TRACKING_ACTIVE
+        global INTERACTIVE
+        TRACKING_ACTIVE = False
+        INTERACTIVE = False
+        self.threadpool.clear()
+        self.Stopbutton.setEnabled(False)
+        self.Startbutton.setEnabled(True)
+        self.combo1.setEnabled(True)
+        self.combo2.setEnabled(True)
+        # Set pass recorder to inactive tracking state
+        self.pass_recorder.set_tracking_active(False)
+        # Stop rotator thread and park
+        if ROTATOR_ENABLED:
+            self.stop_rotator_thread()
+            self.park_rotators()
+        # Notify web clients of tracking state change
+        if WEBAPI_ENABLED:
+            try:
+                web_api.broadcast_tracking_state(False)
+            except Exception as e:
+                logging.error(f"Error broadcasting tracking stop to web clients: {e}")
+
+    def the_sync_button_was_clicked(self):
+        self.my_satellite.F = self.my_satellite.F_init
+        self.my_satellite.I = self.my_satellite.I_init
+    
+    def init_worker(self):
+        global TRACKING_ACTIVE
+        self.syncbutton.setEnabled(True)
+        self.offsetstorebutton.setEnabled(True)
+        self.Stopbutton.setEnabled(True)
+        if TRACKING_ACTIVE == False:
+            TRACKING_ACTIVE = True
+        self.Startbutton.setEnabled(False)
+        self.combo1.setEnabled(False)
+        self.combo2.setEnabled(False)
+        self.doppler_worker = Worker(self.calc_doppler)
+        self.threadpool.start(self.doppler_worker)
+        # Set pass recorder to active tracking state
+        self.pass_recorder.set_tracking_active(True)
+        # Start rotator thread
+        if ROTATOR_ENABLED:
+            self.start_rotator_thread()
+        # Notify web clients of tracking state change
+        if WEBAPI_ENABLED:
+            try:
+                web_api.broadcast_tracking_state(True)
+            except Exception as e:
+                logging.error(f"Error broadcasting tracking start to web clients: {e}")
+
+    def calc_doppler(self, progress_callback):
+        global CVIADDR
+        global TRACKING_ACTIVE
+        global INTERACTIVE
+        global myloc
+        global f_cal
+        global i_cal
+        global doppler_thres
+        
+        try:
+                #################################
+                #       INIT RADIOS
+                #################################
+
+                if RADIO == "910" and self.my_satellite.rig_satmode == 0 and RX_TPX_ONLY == False:
+                    icomTrx.setSatelliteMode(0)
+                    icomTrx.setSplitOn(1)
+                elif RADIO == "910" and self.my_satellite.rig_satmode == 0 and RX_TPX_ONLY == True:
+                    icomTrx.setSatelliteMode(0)
+                    icomTrx.setSplitOn(0)
+                elif RADIO == "910" and self.my_satellite.rig_satmode == 1:
+                    icomTrx.setSatelliteMode(1)
+                    icomTrx.setSplitOn(0)
+                elif ( RADIO == "705" or "818" ) and OPMODE == False and self.my_satellite.rig_satmode == 0: #not implemented yet
+                    logging.error("*** Not implemented yet mate***")
+                    sys.exit()
+
+                #################################
+                #       SETUP DOWNLINK & UPLINK
+                #################################
+
+                if RADIO == "910":
+                    # Testing current satmode config for V/U or U/V and swapping if needed
+                    icomTrx.setVFO("Main")
+                    curr_band = int(icomTrx.getFrequency())
+                    if curr_band > 400000000 and self.my_satellite.F_RIG < 400000000:
+                        icomTrx.setExchange()
+                    elif curr_band < 200000000 and self.my_satellite.F_RIG > 200000000:
+                        icomTrx.setExchange()
+                            
+                    doppler_thres, INTERACTIVE = icomTrx.setup_vfos(self.my_satellite.rig_satmode,self.my_satellite.downmode, self.my_satellite.upmode, DOPPLER_THRES_FM, DOPPLER_THRES_LINEAR)
+                    
+                elif RADIO != "910":
+                    logging.error("*** Not implemented yet mate***")
+                    sys.exit()
+
+                icomTrx.setVFO("Main") 
+
+                date_val = strftime('%Y/%m/%d %H:%M:%S', gmtime())
+                myloc.date = ephem.Date(date_val)
+
+                self.my_satellite.F_RIG = rx_dopplercalc(self.my_satellite.tledata, self.my_satellite.F, myloc)
+                self.my_satellite.I_RIG = tx_dopplercalc(self.my_satellite.tledata, self.my_satellite.I, myloc)
+                self.rxdoppler_val.setText(str('{:,}'.format(float(rx_doppler_val_calc(self.my_satellite.tledata,self.my_satellite.F, myloc)))))
+                self.txdoppler_val.setText(str('{:,}'.format(float(tx_doppler_val_calc(self.my_satellite.tledata,self.my_satellite.I, myloc)))))
+                user_Freq = 0;
+                user_Freq_history = [0, 0, 0, 0]
+                vfo_not_moving = 0
+                vfo_not_moving_old = 0
+                ptt_state = 0
+                ptt_state_old = 0
+                
+                if self.my_satellite.rig_satmode == 1:
+                    icomTrx.setVFO("Main")
+                    icomTrx.setFrequency(str(int(self.my_satellite.F_RIG)))
+                    icomTrx.setVFO("SUB")
+                    icomTrx.setFrequency(str(int(self.my_satellite.I_RIG)))
+                else:
+                    icomTrx.setVFO("VFOA")
+                    icomTrx.setFrequency(str(int(self.my_satellite.F_RIG)))
+                    if RX_TPX_ONLY == False:
+                        icomTrx.setVFO("VFOB")
+                        icomTrx.setFrequency(str(int(self.my_satellite.I_RIG)))
+                        INTERACTIVE = False #for SSB packet sats
+                        icomTrx.setVFO("VFOA")
+                    else:
+                        icomTrx.setSplitOn(0)
+                
+                # Ensure that initial frequencies are always written 
+                tracking_init = 1
+
+                while TRACKING_ACTIVE == True:
+                    a = datetime.now()
+                    #date_val = strftime('%Y/%m/%d %H:%M:%S', gmtime())
+                    date_val = datetime.now(timezone.utc).strftime('%Y/%m/%d %H:%M:%S.%f')[:-3]
+                    myloc.date = ephem.Date(date_val)
+
+                    if INTERACTIVE == True:
+                        
+                        # Set RX VFO as standard
+                        if self.my_satellite.rig_satmode == 1:
+                            icomTrx.setVFO("Main")
+                        else:
+                            icomTrx.setVFO("VFOA")
+                            
+                        # read current RX
+                        try:
+                            user_Freq = int(icomTrx.getFrequency())
+                            updated_rx = 1
+                            user_Freq_history.pop(0)
+                            user_Freq_history.append(user_Freq)
+                        except:
+                            updated_rx = 0
+                            user_Freq = 0
+                        
+                        vfo_not_moving_old = vfo_not_moving
+                        vfo_not_moving = user_Freq_history.count(user_Freq_history[0]) == len(user_Freq_history)
+                        #print("Last n frequencies: " +str(user_Freq_history) +" --> no change: " + str(vfo_not_moving))
+                        # check for valid received freq and if dial is not moving (last two read frequencies are the same)
+                        if user_Freq > 0 and updated_rx == 1 and vfo_not_moving and self.my_satellite.new_cal == 0:
+                            # check if there is an offset from the dial and move up/downlink accordingly
+                            if abs(user_Freq - self.my_satellite.F_RIG) > 1:
+                                if True:
+                                    if user_Freq > self.my_satellite.F_RIG:
+                                        delta_F = user_Freq - self.my_satellite.F_RIG
+                                        if self.my_satellite.mode == "REV":
+                                            self.my_satellite.I -= delta_F
+                                            self.my_satellite.I_RIG -= delta_F
+                                            self.my_satellite.F += delta_F
+                                        else:
+                                            self.my_satellite.I += delta_F
+                                            self.my_satellite.I_RIG += delta_F
+                                            self.my_satellite.F += delta_F
+                                    else:
+                                        delta_F = self.my_satellite.F_RIG - user_Freq
+                                        if self.my_satellite.mode == "REV":
+                                            self.my_satellite.I += delta_F
+                                            self.my_satellite.I_RIG += delta_F
+                                            self.my_satellite.F -= delta_F
+                                        else:
+                                            self.my_satellite.I -= delta_F
+                                            self.my_satellite.I_RIG -= delta_F
+                                            self.my_satellite.F -= delta_F
+                                    self.my_satellite.F_RIG = user_Freq
+                                            
+                        # check if dial isn't moving, might be skipable as later conditional check yields the same         
+                        if updated_rx and vfo_not_moving and vfo_not_moving_old:#old_user_Freq == user_Freq and False:
+                            new_rx_doppler = round(rx_dopplercalc(self.my_satellite.tledata, self.my_satellite.F + self.my_satellite.F_cal, myloc))
+                            if abs(new_rx_doppler-self.my_satellite.F_RIG) > doppler_thres:
+                                rx_doppler = new_rx_doppler
+                                if self.my_satellite.rig_satmode == 1:
+                                    icomTrx.setVFO("Main")
+                                else:
+                                    icomTrx.setVFO("VFOA")
+                                
+                                icomTrx.setFrequency(str(rx_doppler))
+                                self.my_satellite.F_RIG = rx_doppler
+                        
+                            new_tx_doppler = round(tx_dopplercalc(self.my_satellite.tledata, self.my_satellite.I, myloc))
+                            if abs(new_tx_doppler-self.my_satellite.I_RIG) > doppler_thres:
+                                tx_doppler = new_tx_doppler
+                                if self.my_satellite.rig_satmode == 1:
+                                    icomTrx.setVFO("SUB")
+                                else:
+                                    icomTrx.setVFO("VFOB")
+                                    # Don't switch VFO when PTT is pushed, to avoid switching VFO while TX 
+                                    while icomTrx.isPttOff == 0:
+                                        time.sleep(0.1)
+                                        
+                                icomTrx.setFrequency(str(tx_doppler))
+                                self.my_satellite.I_RIG = tx_doppler
+                            time.sleep(0.2)
+                    # FM sats, no dial input accepted!
+                    elif self.my_satellite.rig_satmode == 1:
+                        new_rx_doppler = round(rx_dopplercalc(self.my_satellite.tledata,self.my_satellite.F + self.my_satellite.F_cal, myloc))
+                        new_tx_doppler = round(tx_dopplercalc(self.my_satellite.tledata,self.my_satellite.I, myloc))
+                        if abs(new_rx_doppler-self.my_satellite.F_RIG) > doppler_thres or tracking_init == 1:
+                                tracking_init = 0
+                                rx_doppler = new_rx_doppler
+                                icomTrx.setVFO("MAIN")
+                                icomTrx.setFrequency(str(rx_doppler))
+                                self.my_satellite.F_RIG = rx_doppler
+                        if abs(new_tx_doppler-self.my_satellite.I_RIG) > doppler_thres or tracking_init == 1:
+                                tracking_init = 0
+                                tx_doppler = new_tx_doppler
+                                icomTrx.setVFO("SUB")
+                                icomTrx.setFrequency(str(tx_doppler))
+                                self.my_satellite.I_RIG = tx_doppler
+                                icomTrx.setVFO("MAIN")
+                        if doppler_thres > 0:
+                            time.sleep(FM_update_time) # Slower update rate on FM, max on linear sats
+                            
+                    else:
+                        new_rx_doppler = round(rx_dopplercalc(self.my_satellite.tledata,self.my_satellite.F + self.my_satellite.F_cal, myloc))
+                        new_tx_doppler = round(tx_dopplercalc(self.my_satellite.tledata,self.my_satellite.I, myloc))
+                        # 0 = PTT is pressed
+                        # 1 = PTT is released
+                        ptt_state_old = ptt_state
+                        ptt_state = icomTrx.isPttOff()
+                        # Check for RX -> TX transition
+                        if  ptt_state_old and ptt_state == 0 and abs(new_tx_doppler-self.my_satellite.I_RIG) > doppler_thres:
+                            #icomTrx.setVFO("VFOB")
+                            logging.debug("TX inititated")
+                            tx_doppler = new_tx_doppler
+                            self.my_satellite.I_RIG = tx_doppler
+                            icomTrx.setFrequency(str(tx_doppler))
+                        if  ptt_state and abs(new_rx_doppler-self.my_satellite.F_RIG) > doppler_thres:
+                            rx_doppler = new_rx_doppler
+                            self.my_satellite.F_RIG = rx_doppler
+                            icomTrx.setVFO("VFOA")
+                            icomTrx.setFrequency(str(rx_doppler))
+                        time.sleep(0.025)
+                        
+                    self.my_satellite.new_cal = 0
+                    time.sleep(0.01)
+                    #b = datetime.now()
+                    #c = b - a
+                    #print("Ups:" +str(1000000/c.microseconds))  
+                    
+
+        except:
+            logging.critical("Failed to open ICOM rig")
+            sys.exit()
+    
+    def recurring_utc_clock_timer(self):
+        date_val = datetime.now(timezone.utc).strftime('%Y/%m/%d %H:%M:%S.%f')[:-3]
+        myloc.date = ephem.Date(date_val)
+        self.log_time_val.setText(datetime.now(timezone.utc).strftime('%H:%M:%S')+"z")
+        if self.my_satellite.tledata != "":
+            self.log_sat_event_val.setText(str(sat_next_event_calc(self.my_satellite.tledata, myloc)))
+        if icomTrx.is_connected():
+            self.log_rig_state_val.setText("✔")
+            self.log_rig_state_val.setStyleSheet('color: green')
+        else:
+            self.log_rig_state_val.setText("✘")
+            self.log_rig_state_val.setStyleSheet('color: red')
+            
+    
+    def recurring_timer(self):
+        try:
+            date_val = datetime.now(timezone.utc).strftime('%Y/%m/%d %H:%M:%S.%f')[:-3]
+            myloc.date = ephem.Date(date_val)
+            
+            
+            self.my_satellite.down_doppler_old = self.my_satellite.down_doppler
+            self.my_satellite.down_doppler = float(rx_doppler_val_calc(self.my_satellite.tledata,self.my_satellite.F, myloc))
+            self.my_satellite.down_doppler_rate = ((self.my_satellite.down_doppler - self.my_satellite.down_doppler_old)/2)/0.2
+            if abs(self.my_satellite.down_doppler_rate) > 100.0:
+                self.my_satellite.down_doppler_rate = 0.0
+                
+            self.my_satellite.up_doppler_old = self.my_satellite.up_doppler
+            self.my_satellite.up_doppler = float(tx_doppler_val_calc(self.my_satellite.tledata,self.my_satellite.I, myloc))
+            self.my_satellite.up_doppler_rate = ((self.my_satellite.up_doppler - self.my_satellite.up_doppler_old)/2)/0.2
+            if abs(self.my_satellite.up_doppler_rate) > 100.0:
+                self.my_satellite.up_doppler_rate = 0.0
+                
+            self.rxdoppler_val.setText(str('{:,}'.format(self.my_satellite.down_doppler)) + " Hz")
+            self.txdoppler_val.setText(str('{:,}'.format(self.my_satellite.up_doppler)) + " Hz")
+            self.rxdopplerrate_val.setText(str(format(self.my_satellite.down_doppler_rate, '.2f')) + " Hz/s")
+            self.txdopplerrate_val.setText(str(format(self.my_satellite.up_doppler_rate, '.2f')) + " Hz/s")
+            self.rxfreq.setText(str('{:,}'.format(self.my_satellite.F_RIG))+ " Hz")
+            self.rxfreq_onsat.setText(str('{:,}'.format(self.my_satellite.F))+ " Hz")
+            self.txfreq.setText(str('{:,}'.format(self.my_satellite.I_RIG))+ " Hz")
+            self.txfreq_onsat.setText(str('{:,}'.format(self.my_satellite.I))+ " Hz")
+            self.log_sat_status_ele_val.setText(str(sat_ele_calc(self.my_satellite.tledata, myloc)) + " °")
+            self.log_sat_status_azi_val.setText(str(sat_azi_calc(self.my_satellite.tledata, myloc)) + " °")
+            self.log_sat_status_height_val.setText(str(sat_height_calc(self.my_satellite.tledata, myloc)) + " km")
+            self.log_sat_status_illumintated_val.setText(sat_eclipse_calc(self.my_satellite.tledata, myloc))
+            
+            if DISPLAY_MAP:
+                self.map_canvas.lat = sat_lat_calc(self.my_satellite.tledata, myloc)
+                self.map_canvas.lon = sat_lon_calc(self.my_satellite.tledata, myloc)
+                self.map_canvas.alt_km = int(round(float(sat_height_calc(self.my_satellite.tledata, myloc))))
+                self.map_canvas.draw_map()
+
+            # Cloudlog: only log if F or I changed and satellite is above horizon
+            try:
+                # Update pass recorder with current elevation
+                if self.my_satellite.name:
+                    self.on_satellite_update(elevation, self.my_satellite.name)
+                elevation = float(sat_ele_calc(self.my_satellite.tledata, myloc))
+            except Exception:
+                elevation = -1
+            F_now = self.my_satellite.F
+            I_now = self.my_satellite.I
+            if elevation > 0.0 and (F_now != self._last_cloudlog_F or I_now != self._last_cloudlog_I):
+                if not CLOUDLOG_ENABLED:
+                    logging.debug("Cloudlog: Disabled in config.ini")
+                elif not CLOUDLOG_API_KEY or not CLOUDLOG_URL:
+                    logging.warning("Cloudlog API key or URL not set in config.ini")
+                else:
+                    worker = CloudlogWorker(
+                        sat=self.my_satellite,
+                        tx_freq=self.my_satellite.I,
+                        rx_freq=self.my_satellite.F,
+                        tx_mode=self.my_satellite.upmode,
+                        rx_mode=self.my_satellite.downmode,
+                        sat_name=self.my_satellite.name,
+                        log_url=CLOUDLOG_URL,
+                        log_api_key=CLOUDLOG_API_KEY
+                    )
+                    QThreadPool.globalInstance().start(worker)
+                    self._last_cloudlog_F = self.my_satellite.F
+                    self._last_cloudlog_I = self.my_satellite.I
+        except:
+            logging.warning("Error in label timer")
+            traceback.print_exc()
+
+    @Slot(str)
+    def slot_select_satellite(self, sat_name):
+        # Set the combo box and call sat_changed in the main thread
+        for i in range(self.combo1.count()):
+            if self.combo1.itemText(i) == sat_name:
+                self.combo1.setCurrentIndex(i)
+                break
+        self.sat_changed(sat_name)
+
+    @Slot(str)
+    def slot_select_transponder(self, tpx_name):
+        for i in range(self.combo2.count()):
+            if self.combo2.itemText(i) == tpx_name:
+                self.combo2.setCurrentIndex(i)
+                break
+        self.tpx_changed(tpx_name)
+
+    @Slot(str)
+    def slot_set_subtone(self, tone):
+        for i in range(self.combo3.count()):
+            if self.combo3.itemText(i) == tone:
+                self.combo3.setCurrentIndex(i)
+                break
+        self.tone_changed(tone)
+
+    @Slot(int)
+    def slot_set_rx_offset(self, offset):
+        min_val = self.rxoffsetbox.minimum()
+        max_val = self.rxoffsetbox.maximum()
+        if min_val <= offset <= max_val:
+            self.rxoffsetbox.setValue(offset)
+
+    # The slots for start_tracking and stop_tracking are already connected to init_worker and the_stop_button_was_clicked
+
+    # Remove all QMetaObject.invokeMethod and run_on_ui_thread logic for GUI/timer operations in this file.
+    # Only start/stop timers in the main thread via these slots.
+
+    def get_current_az_el(self):
+        # Returns (az, el) as floats for the current satellite
+        try:
+            az = float(sat_azi_calc(self.my_satellite.tledata, myloc))
+            el = float(sat_ele_calc(self.my_satellite.tledata, myloc))
+            return az, el
+        except Exception as e:
+            logging.error(f"Error getting current az/el: {e}")
+            return ROTATOR_AZ_PARK, ROTATOR_EL_PARK
+    def best_rotator_azimuth(self, current_az, target_az, az_max):
+        """
+        Returns the best azimuth to command the rotator to, considering overlap.
+        """
+        current_az = current_az % az_max
+        target_az = target_az % az_max
+        direct_diff = abs(target_az - current_az)
+        overlap_target = target_az
+        if az_max > 360:
+            # Try using overlap (e.g., 370 instead of 10)
+            if target_az < 90 and current_az > 270:
+                overlap_target = target_az + 360
+            elif target_az > 270 and current_az < 90:
+                overlap_target = target_az - 360
+        overlap_diff = abs(overlap_target - current_az)
+        if overlap_diff < direct_diff:
+            return overlap_target
+        else:
+            return target_az
+
+    def rotator_set_position(self, az, el):
+        # Defensive: ensure az, el are always float to avoid TypeError
+        az = float(az)
+        el = float(el)
+        if self.rotator:
+            # Get current rotator azimuth for shortest-path logic
+            current_az, _ = self.rotator.get_position()
+            if current_az is not None:
+                az_to_send = self.best_rotator_azimuth(current_az, az, ROTATOR_AZ_MAX)
+            else:
+                az_to_send = az
+            self.rotator.set_position(az_to_send, el)
+            self.update_rotator_position()
+
+    def rotator_park(self, az_park, el_park):
+        # Defensive: ensure arguments are always float to avoid TypeError in rotator.set_position
+        az_park = float(az_park)
+        el_park = float(el_park)
+        if self.rotator:
+            self.rotator.park(az_park, el_park)
+            self.update_rotator_position()
+
+    def rotator_stop(self):
+        if self.rotator:
+            self.rotator.stop()
+            self.update_rotator_position()
+
+    def park_rotators(self):
+        self.rotator_park(ROTATOR_AZ_PARK, ROTATOR_EL_PARK)
+        logging.info("Rotator parked.")
+
+    def stop_rotators(self):
+        self.rotator_stop()
+        logging.info("Rotator stopped.")
+
+    def start_rotator_thread(self):
+        if ROTATOR_ENABLED and self.rotator and not self.rotator_thread:
+            self.rotator_thread = rotator.RotatorThread(
+                self.rotator,
+                self.get_current_az_el,
+                ROTATOR_MIN_ELEVATION,
+                ROTATOR_AZ_PARK,
+                ROTATOR_EL_PARK
+            )
+            self.rotator_thread.daemon = True
+            self.rotator_thread.start()
+            logging.debug("Rotator thread started.")
+            self.update_rotator_position()
+    def stop_rotator_thread(self):
+        if self.rotator_thread:
+            self.rotator_thread.stop()
+            self.rotator_thread.join(timeout=2)
+            self.rotator_thread = None
+            logging.debug("Rotator thread stopped.")
+    def closeEvent(self, event):
+        # Ensure rotator is stopped and parked on exit
+        if ROTATOR_ENABLED:
+            self.stop_rotator_thread()
+            self.park_rotators()
+            if self.rotator:
+                self.rotator.close()
+            self.stop_rotator_position_worker()
+            
+        # Stop audio monitoring if active
+        if hasattr(self, 'audio_monitor_active') and self.audio_monitor_active:
+            if hasattr(self, 'audio_monitor_stream') and self.audio_monitor_stream:
+                try:
+                    self.audio_monitor_stream.stop()
+                    self.audio_monitor_stream.close()
+                    self.audio_monitor_stream = None
+                    self.audio_monitor_active = False
+                except Exception as e:
+                    logging.error(f"Error stopping audio monitor on exit: {e}")
+            
+        # Defensive: clear threadpool to avoid QRunnable errors
+        try:
+            self.threadpool.clear()
+        except Exception as e:
+            logging.error(f"Error clearing threadpool: {e}")
+        event.accept()
+
+    def update_rotator_position(self):
+        if self.rotator:
+            try:
+                az, el = self.rotator.get_position()
+                if az is not None and el is not None:
+                    self.rotator_az_val.setText(f"{az}°")
+                    self.rotator_el_val.setText(f"{el}°")
+                else:
+                    self.rotator_az_val.setText("Pos. error")
+                    self.rotator_el_val.setText("Pos. error")
+            except Exception as e:
+                logging.error(f"Error updating rotator position: {e}")
+                self.rotator_az_val.setText("error")
+                self.rotator_el_val.setText("error")
+        elif ROTATOR_ENABLED:
+            self.rotator_az_val.setText("")
+            self.rotator_el_val.setText("")
+
+    def start_rotator_position_worker(self):
+        if self.rotator:
+            self.rotator_position_worker = RotatorPositionWorker(self.rotator, poll_interval=2.0)
+            self.rotator_position_worker.signals.position.connect(self.handle_rotator_position_update)
+            QThreadPool.globalInstance().start(self.rotator_position_worker)
+
+    def stop_rotator_position_worker(self):
+        # Defensive: safely stop worker and avoid double-deletion
+        if hasattr(self, 'rotator_position_worker') and self.rotator_position_worker:
+            try:
+                self.rotator_position_worker.stop()
+            except Exception as e:
+                logging.error(f"Error stopping rotator position worker: {e}")
+            self.rotator_position_worker = None
+            
+    def toggle_audio_monitoring(self):
+        """Start or stop audio level monitoring"""
+        if hasattr(self, 'audio_monitor_active') and self.audio_monitor_active:
+            # Stop monitoring
+            self.audio_monitor_active = False
+            self.passrec_monitor_button.setText("Start Monitoring")
+            if hasattr(self, 'audio_monitor_stream') and self.audio_monitor_stream:
+                self.audio_monitor_stream.stop()
+                self.audio_monitor_stream.close()
+                self.audio_monitor_stream = None
+        else:
+            # Start monitoring
+            self.audio_monitor_active = True
+            self.passrec_monitor_button.setText("Stop Monitoring")
+            
+            # Get the selected device using the same logic as recording
+            device = None
+            selected_idx = self.passrec_soundcard_dropdown.currentIndex()
+            if selected_idx >= 0:
+                device_name = self.passrec_soundcard_dropdown.itemData(selected_idx, Qt.UserRole + 1)
+                
+                # Try to find device by name first (more reliable)
+                if device_name:
+                    devices = sd.query_devices()
+                    for i, dev in enumerate(devices):
+                        if dev['name'] == device_name and dev['max_input_channels'] > 0:
+                            device = i
+                            logging.info(f"Found monitoring device by name: {device_name} (index {i})")
+                            break
+                    
+                    # If not found by exact name, try partial match
+                    if device is None:
+                        for i, dev in enumerate(devices):
+                            if device_name in dev['name'] and dev['max_input_channels'] > 0:
+                                device = i
+                                logging.info(f"Found similar monitoring device: {dev['name']} (index {i})")
+                                break
+                
+                # If not found by name, use the index
+                if device is None:
+                    device_idx = self.passrec_soundcard_dropdown.itemData(selected_idx)
+                    if device_idx is not None:
+                        try:
+                            device = int(device_idx)
+                            logging.info(f"Using monitoring device by index: {device}")
+                        except (ValueError, TypeError):
+                            logging.warning(f"Could not use device index: {device_idx}")
+            
+            if device is None:
+                logging.info("Using default audio input device for monitoring")
+                try:
+                    device = sd.default.device[0]  # Default input device
+                except Exception as e:
+                    logging.error(f"Error getting default device: {e}")
+            
+            # Create callback for audio processing with debug logging
+            def audio_callback(indata, frames, time, status):
+                if status:
+                    logging.warning(f"Audio monitoring status: {status}")
+                
+                # Calculate RMS amplitude (volume level)
+                level = np.linalg.norm(indata)
+                
+                # Log levels occasionally to help debug
+                if frames % 100 == 0:
+                    logging.debug(f"Monitor audio level: {level:.4f}")
+                
+                # Scale to percentage (0-100)
+                # Apply a logarithmic scaling to make low levels more visible
+                if level > 0:
+                    log_level = 20 * np.log10(level) + 90  # Convert to dB scale (normalized)
+                    percentage = min(100, max(0, int(log_level)))
+                else:
+                    percentage = 0
+                
+                # Update UI in thread-safe way
+                QMetaObject.invokeMethod(self.passrec_level_meter, "setValue", 
+                                        Qt.QueuedConnection, Q_ARG(int, percentage))
+            
+            # Start the audio stream
+            try:
+                logging.info(f"Starting audio level monitoring with device: {device}")
+                self.audio_monitor_stream = sd.InputStream(
+                    device=device,
+                    channels=1,
+                    callback=audio_callback,
+                    blocksize=1024,
+                    samplerate=44100
+                )
+                self.audio_monitor_stream.start()
+                
+                # Update UI to confirm monitoring is active
+                self.passrec_level_meter.setStyleSheet("""
+                    QProgressBar {
+                        border: 1px solid #3A3939;
+                        border-radius: 4px;
+                        text-align: center;
+                    }
+                    QProgressBar::chunk {
+                        background: qlineargradient(x1:0, y1:0, x2:1, y2:0, 
+                                                   stop:0 #00FF00, stop:0.6 #FFFF00, stop:0.8 #FF8800, stop:1 #FF0000);
+                    }
+                """)
+            except Exception as e:
+                logging.error(f"Error starting audio monitoring: {e}")
+                self.audio_monitor_active = False
+                self.passrec_monitor_button.setText("Start Monitoring")
+
+    @Slot(object, object)
+    def handle_rotator_position_update(self, az, el):
+        if az is not None and el is not None:
+            self.rotator_az_val.setText(f"{az}°")
+            self.rotator_el_val.setText(f"{el}°")
+        else:
+            self.rotator_az_val.setText("Pos. error")
+            self.rotator_el_val.setText("Pos. error")
+
+    def update_passrecorder_status(self):
+        if self.pass_recorder.is_recording():
+            self.recording_status_label.setText("Recording: Yes")
+            self.recording_status_label.setStyleSheet("QLabel{font-size: 12pt; font-weight: bold; color: #bb2222}")
+        else:
+            self.recording_status_label.setText("Recording: No")
+            self.recording_status_label.setStyleSheet("QLabel{font-size: 12pt; font-weight: bold; color: #007700}")
+    def on_satellite_update(self, elevation, satname):
+        self.pass_recorder.update_elevation(elevation, satname)
+        self.update_passrecorder_status()
+
+class WorkerSignals(QObject):
+    finished = Signal()
+    error = Signal(tuple)
+    result = Signal(object)
+    progress = Signal(int)
+    position = Signal(object, object)  # az, el
+
+class Worker(QRunnable):
+
+    def __init__(self, fn, *args, **kwargs):
+        super(Worker, self).__init__()
+
+        # Store constructor arguments (re-used for processing)
+        self.fn = fn
+        self.args = args
+        self.kwargs = kwargs
+        self.signals = WorkerSignals()
+
+        # Add the callback to our kwargs
+        self.kwargs['progress_callback'] = self.signals.progress
+
+    @Slot()
+    def run(self):
+        '''
+        Initialise the runner function with passed args, kwargs.
+        '''
+
+        # Retrieve args/kwargs here; and fire processing using them
+        try:
+            result = self.fn(*self.args, **self.kwargs)
+        except:
+            traceback.print_exc()
+            exctype, value = sys.exc_info()[:2]
+            self.signals.error.emit((exctype, value, traceback.format_exc()))
+        else:
+            self.signals.result.emit(result)  # Return the result of the processing
+        finally:
+            self.signals.finished.emit()  # Done
+
+class RotatorPositionWorker(QRunnable):
+    def __init__(self, rotator, poll_interval=2.0):
+        super().__init__()
+        self.rotator = rotator
+        self.poll_interval = poll_interval
+        self.signals = WorkerSignals()
+        self._running = True
+
+    def stop(self):
+        self._running = False
+
+    @Slot()
+    def run(self):
+        while self._running:
+            try:
+                az, el = self.rotator.get_position()
+                self.signals.position.emit(az, el)
+            except Exception as e:
+                self.signals.position.emit(None, None)
+            time.sleep(self.poll_interval)
+
+class AudioLevelMeter(QProgressBar):
+    """Custom progress bar for displaying audio input levels"""
+    def __init__(self, parent=None):
+        super().__init__(parent)
+        self.setMinimum(0)
+        self.setMaximum(100)
+        self.setValue(0)
+        self.setTextVisible(True)
+        self.setFormat("%v%")
+        # Use a gradient from green to yellow to red
+        self.setStyleSheet("""
+            QProgressBar {
+                border: 1px solid #3A3939;
+                border-radius: 4px;
+                text-align: center;
+            }
+            QProgressBar::chunk {
+                background: qlineargradient(x1:0, y1:0, x2:1, y2:0, stop:0 #00FF00, stop:0.5 #FFFF00, stop:1 #FF0000);
+            }
+        """)
+
+## Starts here:
+if RADIO != "9700" and RADIO != "705" and RADIO != "818" and RADIO != "910":
+    logging.critical("***  Icom radio not supported: {badmodel}".format(badmodel=RADIO))
+    sys.exit()
+
+
+app = QApplication(sys.argv)
+window = MainWindow()
+apply_stylesheet(app, theme="dark_lightgreen.xml")
+tooltip_stylesheet = """
+        QToolTip {
+            color: white;
+            background-color: black;
+        }
+        QComboBox {
+            color: white;
+        }
+        QSpinBox {
+            color: white;
+        }
+        QLineEdit {
+            color: white;
+        }
+    """
+tooltip_stylesheet_rpi = """
+        QToolTip {
+            color: white;
+            background-color: black;
+        }
+        QComboBox {
+            color: white;
+            font-size: 20pt;
+        }
+        QSpinBox {
+            color: white;
+            font-size: 20pt;
+        }
+        QLineEdit {
+            color: white;
+        }
+        QLabel{font-size: 18pt;}
+        QButton{font-size: 18pt;}
+        QPushButton{font-size: 20pt;}
+    """
+app.setStyleSheet(app.styleSheet()+tooltip_stylesheet)
+window.show()
+app.exec()
+