--- conflicted
+++ resolved
@@ -1,2273 +1,2266 @@
-# Autor:
-#   Original from K8DP Doug Papay (v0.1)
-#
-#   Adapted v0.3 by EA4HCF Pedro Cabrera
-#
-#   v0.4 and beyond: Extended, partly rewritten and adapted from hamlib to direct radio control by DL3JOP Joshua Petry
-
-### Mandatory imports
-import ephem
-import socket
-import sys
-import math
-import time
-import re
-import urllib.request
-import traceback
-from lib import icom
-import os
-import numpy as np
-import threading
-from time import gmtime, strftime
-from datetime import datetime, timedelta, timezone
-from configparser import ConfigParser
-from PySide6.QtGui import *
-from PySide6.QtWidgets import *
-from PySide6.QtCore import *
-from qt_material import apply_stylesheet
-<<<<<<< HEAD
-import web_api  # Import the web API module
-import web_api_proxy
-import rotator
-import requests
-=======
-from lib import rotator
->>>>>>> 3cf3f0ce
-
-### Read config and import additional libraries if needed
-# parsing config file
-try:
-    with open('config.ini') as f:
-        f.close()
-        configur = ConfigParser()
-        configur.read('config.ini')
-except IOError:
-    print("Failed to find configuration file!")
-    sys.exit()
-
-# Set environment variables
-LATITUDE = configur.get('qth','latitude')
-LONGITUDE = configur.get('qth','longitude')
-ALTITUDE = configur.getfloat('qth','altitude')
-STEP_RX = configur.getint('qth','step_rx')
-MAX_OFFSET_RX = configur.getint('qth','max_offset_rx')
-TLEFILE = configur.get('satellite','tle_file')
-TLEURL = configur.get('satellite','tle_url')
-DOPPLER_THRES_FM = configur.get('satellite', 'doppler_threshold_fm')
-DOPPLER_THRES_LINEAR = configur.get('satellite', 'doppler_threshold_linear')
-SQFILE = configur.get('satellite','sqffile')
-RADIO = configur.get('icom','radio')
-CVIADDR = configur.get('icom','cviaddress')
-SERIALPORT = configur.get('icom', 'serialport')
-RIG_TYPE = configur.get('icom', 'rig_type')
-LAST_TLE_UPDATE = configur.get('misc', 'last_tle_update')
-TLE_UPDATE_INTERVAL = configur.get('misc', 'tle_update_interval')
-DISPLAY_MAP = False
-# Rotator config
-ROTATOR_ENABLED = configur.getboolean('rotator', 'enabled', fallback=False)
-ROTATOR_SERIAL_PORT = configur.get('rotator', 'serial_port', fallback='COM4')
-ROTATOR_BAUDRATE = configur.getint('rotator', 'baudrate', fallback=4800)
-ROTATOR_AZ_PARK = configur.getint('rotator', 'az_park', fallback=0)
-ROTATOR_EL_PARK = configur.getint('rotator', 'el_park', fallback=0)
-ROTATOR_AZ_MIN = configur.getint('rotator', 'az_min', fallback=0)
-ROTATOR_AZ_MAX = configur.getint('rotator', 'az_max', fallback=450)
-ROTATOR_EL_MIN = configur.getint('rotator', 'el_min', fallback=0)
-ROTATOR_EL_MAX = configur.getint('rotator', 'el_max', fallback=180)
-ROTATOR_MIN_ELEVATION = configur.getint('rotator', 'min_elevation', fallback=5)
-<<<<<<< HEAD
-
-# Cloudlog config
-CLOUDLOG_API_KEY = configur.get('Cloudlog', 'api_key', fallback=None)
-CLOUDLOG_URL = configur.get('Cloudlog', 'url', fallback=None)
-CLOUDLOG_ENABLED = configur.getboolean('Cloudlog', 'enabled', fallback=False)
-
-# Function to send data to Cloudlog (now only used by worker)
-def send_to_cloudlog(sat, tx_freq, rx_freq, tx_mode, rx_mode, sat_name):
-    if not CLOUDLOG_ENABLED:
-        print("Cloudlog: Disabled in config.ini")
-        return
-    if not CLOUDLOG_API_KEY or not CLOUDLOG_URL:
-        print("Cloudlog API key or URL not set in config.ini")
-        return
-    # Convert FMN to FM for Cloudlog
-    tx_mode_send = 'FM' if tx_mode == 'FMN' else tx_mode
-    rx_mode_send = 'FM' if rx_mode == 'FMN' else rx_mode
-    url = CLOUDLOG_URL.rstrip('/') + '/index.php/api/radio'
-    payload = {
-        "key": CLOUDLOG_API_KEY,
-        "radio": "QTRigDoppler",
-        "frequency": str(int(tx_freq)),
-        "mode": tx_mode_send,
-        "frequency_rx": str(int(rx_freq)),
-        "mode_rx": rx_mode_send,
-        "prop_mode": "SAT",
-        "sat_name": sat_name,
-    }
-    try:
-        response = requests.post(url, json=payload, timeout=5)
-        if response.status_code == 200:
-            print("Cloudlog API: Success")
-        else:
-            print(f"Cloudlog API: Failed with status {response.status_code}: {response.text}")
-    except Exception as e:
-        print(f"Cloudlog API: Exception occurred: {e}")
-
-# CloudlogWorker for background posting
-from PySide6.QtCore import QRunnable
-class CloudlogWorker(QRunnable):
-    def __init__(self, sat, tx_freq, rx_freq, tx_mode, rx_mode, sat_name):
-        super().__init__()
-        self.sat = sat
-        self.tx_freq = tx_freq
-        self.rx_freq = rx_freq
-        self.tx_mode = tx_mode
-        self.rx_mode = rx_mode
-        self.sat_name = sat_name
-    def run(self):
-        send_to_cloudlog(self.sat, self.tx_freq, self.rx_freq, self.tx_mode, self.rx_mode, self.sat_name)
-
-=======
-# Webapi config
-if configur.has_section('web_api') and configur.getboolean('web_api', 'enabled'):
-    WEBAPI_ENABLED = True
-else:
-    WEBAPI_ENABLED = False
-if configur.has_section('web_api') and configur.getboolean('web_api', 'debug'):
-    WEBAPI_DEBUG_ENABLED = True
-else:
-    WEBAPI_DEBUG_ENABLED = False
-WEBAPI_PORT = configur.getint('web_api', 'port', fallback=5000)
-    
->>>>>>> 3cf3f0ce
-if configur.get('icom', 'fullmode') == "True":
-    OPMODE = True
-elif configur.get('icom', 'fullmode') == "False":
-    OPMODE = False
-if configur.get('misc', 'display_map') == "True":
-    DISPLAY_MAP = True
-    from matplotlib.backends.backend_qt5agg import FigureCanvasQTAgg as FigureCanvas
-    import matplotlib.pyplot as plt
-    import cartopy.crs as ccrs
-    import cartopy.feature as cfeature
-    from pyproj import Geod
-elif configur.get('misc', 'display_map') == "False":
-    DISPLAY_MAP = False
-
-if configur.has_section('web_api') and configur.getboolean('web_api', 'enabled'):
-    from lib import web_api  # Import the web API module
-    from lib import web_api_proxy
-
-### Global constants
-C = 299792458.
-subtone_list = ["None", "67 Hz", "71.9 Hz", "74.4 Hz", "141.3 Hz"]
-if DISPLAY_MAP:
-    GEOD = Geod(ellps="WGS84")
-
-
-### Helper functions
-## Calculates the tx doppler frequency
-def tx_dopplercalc(ephemdata, freq_at_sat):
-    ephemdata.compute(myloc)
-    doppler = int(freq_at_sat + ephemdata.range_velocity * freq_at_sat / C)
-    return doppler
-## Calculates the rx doppler frequency
-def rx_dopplercalc(ephemdata, freq_at_sat):
-    ephemdata.compute(myloc)
-    doppler = int(freq_at_sat - ephemdata.range_velocity * freq_at_sat / C)
-    return doppler
-## Calculates the tx doppler error   
-def tx_doppler_val_calc(ephemdata, freq_at_sat):
-    ephemdata.compute(myloc)
-    doppler = format(float(ephemdata.range_velocity * freq_at_sat / C), '.2f')
-    return doppler
-## Calculates the rx doppler error   
-def rx_doppler_val_calc(ephemdata, freq_at_sat):
-    ephemdata.compute(myloc)
-    doppler = format(float(-ephemdata.range_velocity * freq_at_sat / C),'.2f')
-    return doppler
-## Calculates sat elevation at observer
-def sat_ele_calc(ephemdata):
-    ephemdata.compute(myloc)
-    ele = format(ephemdata.alt/ math.pi * 180.0,'.2f' )
-    return ele    
-## Calculates sat azimuth at observer
-def sat_azi_calc(ephemdata):
-    ephemdata.compute(myloc)
-    azi = format(ephemdata.az/ math.pi * 180.0,'.2f' )
-    return azi
-## Calculates sat subpoint latitude
-def sat_lat_calc(ephemdata):
-    ephemdata.compute(myloc)
-    return format(ephemdata.sublat/ math.pi * 180.0,'.1f' )  
-## Calculates sat subpoint longitude
-def sat_lon_calc(ephemdata):
-    ephemdata.compute(myloc)
-    return format(ephemdata.sublong/ math.pi * 180.0,'.1f' )
-## Calculates sat height at observer
-def sat_height_calc(ephemdata):
-    ephemdata.compute(myloc)
-    height = format(float(ephemdata.elevation)/1000.0,'.2f') 
-    return height
-## Calculates sat eclipse status
-def sat_eclipse_calc(ephemdata):
-    ephemdata.compute(myloc)
-    eclipse = ephemdata.eclipsed
-    if eclipse:
-        return "☾"
-    else:
-        return "☀︎"
-## Calculates sat footprint diameter
-def footprint_radius_km(alt_km):
-    return 6371 * np.arccos(6371 / (6371 + alt_km))    
-## Calculates next sat pass at observer
-def sat_next_event_calc(ephemdata):
-    event_loc = myloc
-    event_ephemdata = ephemdata
-    event_epoch_time = datetime.now(timezone.utc)
-    event_date_val = event_epoch_time.strftime('%Y/%m/%d %H:%M:%S.%f')[:-3]
-    event_loc.date = ephem.Date(event_date_val)
-    event_ephemdata.compute(event_loc)
-    rise_time,rise_azi,tca_time,tca_alt,los_time,los_azi = event_loc.next_pass(event_ephemdata)
-    rise_time = rise_time.datetime().replace(tzinfo=timezone.utc)
-    tca_time = tca_time.datetime().replace(tzinfo=timezone.utc)
-    los_time = los_time.datetime().replace(tzinfo=timezone.utc)
-    ele = format(event_ephemdata.alt/ math.pi * 180.0,'.2f' )
-    if float(ele) <= 0.0:
-        #Display next rise
-        aos_cnt_dwn = rise_time - event_epoch_time
-        return "AOS in " + str(time.strftime('%H:%M:%S', time.gmtime(aos_cnt_dwn.total_seconds())))
-    else:
-        # Display TCA and LOS, as the sat is already on the horion next_pass() ignores the current pass. Therefore we shift the time back by half a orbit period :D
-        orbital_period = int(86400/(event_ephemdata.n))
-        event_epoch_time = datetime.now(timezone.utc) - timedelta(seconds=int(orbital_period/2))
-        event_date_val = event_epoch_time.strftime('%Y/%m/%d %H:%M:%S.%f')[:-3]
-        event_loc.date = ephem.Date(event_date_val)
-        event_ephemdata.compute(event_loc)
-        ephemdata.compute(myloc) # This is a workaround. Investigation needed
-        rise_time,rise_azi,tca_time,tca_alt,los_time,los_azi = event_loc.next_pass(event_ephemdata)
-        # Got right TCA and LOS, switch back to current epoch time
-        event_epoch_time = datetime.now(timezone.utc)
-        event_date_val = event_epoch_time.strftime('%Y/%m/%d %H:%M:%S.%f')[:-3]
-        event_loc.date = ephem.Date(event_date_val)
-        tca_time = tca_time.datetime().replace(tzinfo=timezone.utc)
-        los_time = los_time.datetime().replace(tzinfo=timezone.utc)
-        tca_cnt_dwn = tca_time - event_epoch_time
-        los_cnt_dwn = los_time - event_epoch_time
-        if tca_cnt_dwn.days >= 0:
-            return "TCA in " + str(time.strftime('%H:%M:%S', time.gmtime(tca_cnt_dwn.total_seconds())))
-        else:
-            return "LOS in " + str(time.strftime('%H:%M:%S', time.gmtime(los_cnt_dwn.total_seconds())))
-            
-    return "Error"
-## Error "handler"    
-def MyError():
-    print("Failed to find required file!")
-    sys.exit()
-
-#i = 0
-useroffsets = []
-for (each_key, each_val) in configur.items('offset_profiles'):
-    # Format SATNAME:RXoffset,TXoffset
-    useroffsets += [each_val.split(',')]
-    #i+=1
-
-# radio frequencies
-F0=0.0
-I0=0.0
-f_cal = 0
-i_cal = 0
-doppler_thres = 0
-FM_update_time = 0.3
-
-myloc = ephem.Observer()
-myloc.lon = LONGITUDE
-myloc.lat = LATITUDE
-myloc.elevation = ALTITUDE
-
-TRACKING_ACTIVE = True # tracking on/off
-INTERACTIVE = False # read user vfo/dial input - disable for inband packet
-RX_TPX_ONLY = False
-RIG_CONNECTED = False
-if configur['icom']['radio'] == '9700':
-    icomTrx = icom.icom(SERIALPORT, '19200', 96)
-elif configur['icom']['radio'] == '910':
-    icomTrx = icom.icom(SERIALPORT, '19200', 96)
-RIG_CONNECTED = icomTrx.is_connected()    
-
-class Satellite:
-    name = ""
-    noradid = 0
-    amsatname= ""
-    downmode = ""
-    upmode = ""
-    mode = ""
-    F = 0
-    F_init = 0
-    F_cal = 0
-    I = 0
-    I_init = 0
-    I_cal = 0
-    new_cal = 0
-    down_doppler = 0
-    down_doppler_old = 0
-    down_doppler_rate = 0
-    up_doppler = 0
-    up_doppler_old = 0
-    up_doppler_rate = 0
-    tledata = ""
-    tle_age = "n/a"
-    rig_satmode = 0
-    
-if DISPLAY_MAP:
-    class SatMapCanvas(FigureCanvas):
-        def __init__(self, lat, lon, alt_km):
-            self.fig = plt.figure()
-            self.fig.subplots_adjust(left=0, right=1, top=1, bottom=0)
-            super().__init__(self.fig)
-            self.lat = lat
-            self.lon = lon
-            self.alt_km = alt_km
-            self.ax = self.fig.add_subplot(1, 1, 1, projection=ccrs.PlateCarree())
-            self.ax.clear()
-            self.ax.set_global()
-            self.ax.stock_img()
-            self.ax.coastlines()
-            self.ax.add_feature(cfeature.BORDERS, linestyle=':')
-            self.ax.set_aspect('auto')
-
-    
-        def draw_map(self):
-            for l in self.ax.get_lines():
-                l.remove()
-    
-            # Generate geodesic footprint
-            azimuths = np.linspace(0, 360, 361)
-            radius_m = footprint_radius_km(self.alt_km) * 1000
-            lons, lats, _ = GEOD.fwd(
-                np.full(azimuths.shape, self.lon),
-                np.full(azimuths.shape, self.lat),
-                azimuths,
-                np.full(azimuths.shape, radius_m)
-            )
-    
-            # Normalize longitudes
-            lons = ((lons + 180) % 360) - 180
-            lats = np.clip(lats, -90, 90)
-    
-            # Split into segments to handle wraparound
-            segments = []
-            seg_lon = [lons[0]]
-            seg_lat = [lats[0]]
-            for i in range(1, len(lons)):
-                if abs(lons[i] - lons[i-1]) > 180 or abs(lats[i] - lats[i-1]) > 90:
-                    segments.append((seg_lon, seg_lat))
-                    seg_lon = []
-                    seg_lat = []
-                seg_lon.append(lons[i])
-                seg_lat.append(lats[i])
-            if seg_lon:
-                segments.append((seg_lon, seg_lat))
-    
-            # Plot all segments
-            for seg_lon, seg_lat in segments:
-                self.ax.plot(seg_lon, seg_lat, 'b--', transform=ccrs.PlateCarree(), linewidth=1)
-            
-            # Plot satellite subpoint
-            self.ax.plot(float(self.lon), float(self.lat), 'ro', markersize=6, label="Subpoint", transform=ccrs.PlateCarree())
-    
-            self.draw()
-
-
-class MainWindow(QMainWindow):
-    def __init__(self, *args, **kwargs):
-        super(MainWindow, self).__init__(*args, **kwargs)
-        
-        ## Pyinstaller Splashscreen handler
-        if '_PYI_SPLASH_IPC' in os.environ:
-            import pyi_splash
-            pyi_splash.update_text('UI Loaded ...')
-            pyi_splash.close()
-        
-        ### All of this should be moved to a global settings struct ....
-        global LATITUDE
-        global LONGITUDE
-        global ALTITUDE
-        global STEP_RX
-        global MAX_OFFSET_RX
-        global DOPPLER_THRES_FM
-        global DOPPLER_THRES_LINEAR
-
-        # satellite
-        global TLEFILE
-        global TLEURL
-        global SQFILE
-
-        # Radio
-        global RADIO
-        global CVIADDR
-        global OPMODE
-
-        self.counter = 0
-        self.my_satellite = Satellite()
-        
-        if WEBAPI_ENABLED:
-            # Register this window with the web API
-            web_api.register_window(self)
-        
-            # Start web API server in a separate thread if enabled
-            self.web_api_thread = threading.Thread(target=web_api.run_socketio, daemon=True)
-            self.web_api_thread.start()
-            print(f"Web API server started on port {configur.get('web_api', 'port', fallback='5000')}")
-        
-            # Set up the web API proxy for thread-safe GUI/timer operations
-            self.web_api_proxy = web_api_proxy.WebApiGuiProxy()
-            self.web_api_proxy.select_satellite.connect(self.slot_select_satellite)
-            self.web_api_proxy.select_transponder.connect(self.slot_select_transponder)
-            self.web_api_proxy.set_subtone.connect(self.slot_set_subtone)
-            self.web_api_proxy.set_rx_offset.connect(self.slot_set_rx_offset)
-            self.web_api_proxy.start_tracking.connect(self.init_worker)
-            self.web_api_proxy.stop_tracking.connect(self.the_stop_button_was_clicked)
-            
-        # Rotator integration
-        self.ROTATOR_ENABLED = ROTATOR_ENABLED
-        self.rotator = None
-        self.rotator_thread = None
-        self.rotator_error = None
-        if ROTATOR_ENABLED:
-            try:
-                self.rotator = rotator.YaesuRotator(
-                    ROTATOR_SERIAL_PORT,
-                    baudrate=ROTATOR_BAUDRATE,
-                    az_min=ROTATOR_AZ_MIN,
-                    az_max=ROTATOR_AZ_MAX,
-                    el_min=ROTATOR_EL_MIN,
-                    el_max=ROTATOR_EL_MAX
-                )
-            except Exception as e:
-                self.rotator_error = f"Rotator init failed: {e}"
-                print(self.rotator_error)
-                self.rotator = None
-
-
-        
-        self.setWindowTitle("QTRigDoppler")
-        #self.setGeometry(3840*2, 0, 718, 425)
-        
-        ### Overview Page
-
-        overview_pagelayout = QVBoxLayout()
-
-        control_layout = QHBoxLayout()
-        map_layout = QHBoxLayout()
-        log_layout = QHBoxLayout()
-        #log_layout.setAlignment(Qt.AlignVCenter)
-
-        overview_pagelayout.addLayout(control_layout)
-        if DISPLAY_MAP:
-            overview_pagelayout.addLayout(map_layout)
-        overview_pagelayout.addLayout(log_layout)
-        
-        labels_layout = QVBoxLayout()
-        combo_layout = QVBoxLayout()
-        button_layout = QVBoxLayout()
-
-        combo_layout.setAlignment(Qt.AlignVCenter)
-
-        control_layout.addLayout(combo_layout, stretch=1)
-        control_layout.addLayout(labels_layout, stretch=1)
-        control_layout.addLayout(button_layout, stretch=1)
-
-        self.sattext = QLabel("Satellite:")
-        self.sattext.setAlignment(Qt.AlignHCenter | Qt.AlignVCenter)
-        combo_layout.addWidget(self.sattext)
-
-        self.combo1 = QComboBox()
-        self.sat_list_view = self.combo1.view()
-        self.sat_list_view.setVerticalScrollMode(QAbstractItemView.ScrollPerPixel)        
-        QScroller.grabGesture(self.sat_list_view.viewport(), QScroller.LeftMouseButtonGesture)
-        satlist = []
-        with open(SQFILE, 'r') as h:
-            sqfdata = h.readlines() 
-            for line in sqfdata:
-                if ',' and not ";" in line:
-                    newitem = str(line.split(",")[0].strip())
-                    satlist += [newitem]
-        satlist = list(dict.fromkeys(satlist))  # Deduplicate
-
-        def sat_sort_key(name):
-            match = re.match(r"([A-Za-z]+)-(\d+)", name)
-            if match:
-                prefix, num = match.groups()
-                return (prefix, int(num))
-            return (name, 0)
-        satlist.sort(key=sat_sort_key)
-        self.combo1.addItems(['Select one...'])
-        self.combo1.addItems(satlist)
-        self.combo1.currentTextChanged.connect(self.sat_changed) 
-        combo_layout.addWidget(self.combo1)
-        
-        self.tpxtext = QLabel("Transponder:")
-        self.tpxtext.setAlignment(Qt.AlignHCenter | Qt.AlignVCenter)
-        combo_layout.addWidget(self.tpxtext)
-        self.combo2 = QComboBox()
-        self.tpx_list_view = self.combo1.view()
-        self.tpx_list_view.setVerticalScrollMode(QAbstractItemView.ScrollPerPixel)        
-        QScroller.grabGesture(self.tpx_list_view.viewport(), QScroller.LeftMouseButtonGesture)
-        # Ensure the currentTextChanged signal is connected to tpx_changed
-        try:
-            self.combo2.currentTextChanged.disconnect()  # Disconnect any existing connections first
-        except:
-            pass  # Ignore if there were no connections
-        self.combo2.currentTextChanged.connect(self.tpx_changed) 
-        print("Connected combo2.currentTextChanged to tpx_changed")
-        combo_layout.addWidget(self.combo2)
-        
-        self.tonetext = QLabel("Subtone:")
-        self.tonetext.setAlignment(Qt.AlignHCenter | Qt.AlignVCenter)
-        combo_layout.addWidget(self.tonetext)
-        self.combo3 = QComboBox()
-        self.combo3.addItems(subtone_list)
-        self.combo3.currentTextChanged.connect(self.tone_changed) 
-        combo_layout.addWidget(self.combo3)
-        
-        doppler_thres_layout = QHBoxLayout()
-        self.dopplerthreslabel = QLabel("Doppler threshold:")
-        doppler_thres_layout.addWidget(self.dopplerthreslabel)
-        self.dopplerthresval = QLabel("0.0")
-        doppler_thres_layout.addWidget(self.dopplerthresval)
-        #combo_layout.addLayout(doppler_thres_layout)
-        
-        # 1x Label: RX Offset
-        self.rxoffsetboxtitle = QLabel("RX Offset:")
-        self.rxoffsetboxtitle.setAlignment(Qt.AlignHCenter | Qt.AlignVCenter)
-        combo_layout.addWidget(self.rxoffsetboxtitle)
-
-        # 1x QSlider (RX offset)
-        self.rxoffsetbox = QSpinBox()
-        self.rxoffsetbox.setMinimum(-MAX_OFFSET_RX)
-        self.rxoffsetbox.setMaximum(MAX_OFFSET_RX)
-        self.rxoffsetbox.setSingleStep(int(STEP_RX))
-        self.rxoffsetbox.valueChanged.connect(self.rxoffset_value_changed)
-        combo_layout.addWidget(self.rxoffsetbox)
-        
-        offset_button_layout = QHBoxLayout()
-        labels = ["+1000", "+100", "+10", "-10", "-100", "-1000"]
-        self.offset_buttons = [QPushButton(label) for label in labels]
-        
-        for button in self.offset_buttons:
-            button.setStyleSheet("font-size: 8pt;")
-            button.clicked.connect(lambda _, b=button: self.rxoffset_button_pushed(b.text()))
-            offset_button_layout.addWidget(button)
-
-        combo_layout.addLayout(offset_button_layout)
-
-        myFont=QFont()
-        myFont.setBold(True)
-        
-        groupbox_downlink = QGroupBox()
-        groupbox_downlink.setStyleSheet("QGroupBox{padding-top:5px;padding-bottom:5px; margin-top:0px}")
-        labels_layout.addWidget(groupbox_downlink)
-        vbox_downlink = QVBoxLayout()
-        groupbox_downlink.setLayout(vbox_downlink)
-        
-        rx_labels_sat_layout = QHBoxLayout()
-        # 1x Label: RX freq Satellite
-        self.rxfreqsat_lbl = QLabel("RX @ Sat:")
-        self.rxfreqsat_lbl.setStyleSheet("QLabel{font-size: 12pt;}")
-        self.rxfreqsat_lbl.setFont(myFont)
-        rx_labels_sat_layout.addWidget(self.rxfreqsat_lbl)
-
-        self.rxfreq_onsat = QLabel("435,500,000.0 Hz")
-        self.rxfreq_onsat.setStyleSheet("QLabel{font-size: 12pt;}")
-        self.rxfreq_onsat.setFont(myFont)
-        rx_labels_sat_layout.addWidget(self.rxfreq_onsat)
-        vbox_downlink.addLayout(rx_labels_sat_layout)
-        
-        rx_labels_radio_layout = QHBoxLayout()
-        # 1x Label: RX freq
-        self.rxfreqtitle = QLabel("RX @ Radio:")
-        rx_labels_radio_layout.addWidget(self.rxfreqtitle)
-
-        self.rxfreq = QLabel("435,500,000.0 Hz")
-        rx_labels_radio_layout.addWidget(self.rxfreq)
-        
-        vbox_downlink.addLayout(rx_labels_radio_layout)
-
-        
-        # 1x Label: RX Doppler Satellite
-        rx_doppler_freq_layout = QHBoxLayout()
-        self.rxdopplersat_lbl = QLabel("Doppler:")
-        rx_doppler_freq_layout.addWidget(self.rxdopplersat_lbl)
-
-        self.rxdoppler_val = QLabel("0.0 Hz")
-        rx_doppler_freq_layout.addWidget(self.rxdoppler_val)
-        
-        vbox_downlink.addLayout(rx_doppler_freq_layout)
-        
-        # 1x Label: RX Doppler RateSatellite
-        rx_doppler_rate_layout = QHBoxLayout()
-        self.rxdopplerratesat_lbl = QLabel("Rate:")
-        rx_doppler_rate_layout.addWidget(self.rxdopplerratesat_lbl)
-
-        self.rxdopplerrate_val = QLabel("0.0 Hz/s")
-        rx_doppler_rate_layout.addWidget(self.rxdopplerrate_val)
-        
-        vbox_downlink.addLayout(rx_doppler_rate_layout)
-        
-        groupbox_uplink = QGroupBox()
-        groupbox_uplink.setStyleSheet("QGroupBox{padding-top:5px;padding-bottom:5px; margin-top:0px}")
-        labels_layout.addWidget(groupbox_uplink)
-        vbox_uplink = QVBoxLayout()
-        groupbox_uplink.setLayout(vbox_uplink)
-
-        tx_labels_sat_layout = QHBoxLayout()
-        # 1x Label: TX freq Satellite
-        self.txfreqsat_lbl = QLabel("TX @ Sat:")
-        self.txfreqsat_lbl.setStyleSheet("QLabel{font-size: 12pt;}")
-        self.txfreqsat_lbl.setFont(myFont)
-        tx_labels_sat_layout.addWidget(self.txfreqsat_lbl)
-
-        self.txfreq_onsat = QLabel("145,900,000.0 Hz")
-        self.txfreq_onsat.setStyleSheet("QLabel{font-size: 12pt;}")
-        self.txfreq_onsat.setFont(myFont)
-        tx_labels_sat_layout.addWidget(self.txfreq_onsat)
-        vbox_uplink.addLayout(tx_labels_sat_layout)
-        
-        tx_labels_radio_layout = QHBoxLayout()
-        # 1x Label: TX freq
-        self.txfreqtitle = QLabel("TX @ Radio:")
-        tx_labels_radio_layout.addWidget(self.txfreqtitle)
-
-        self.txfreq = QLabel("145,900,000.0 Hz")
-        tx_labels_radio_layout.addWidget(self.txfreq)
-        
-        vbox_uplink.addLayout(tx_labels_radio_layout)
-        
-        
-        # 1x Label: TX Doppler Satellite
-        tx_doppler_freq_layout = QHBoxLayout()
-        self.txdopplersat_lbl = QLabel("Doppler:")
-        tx_doppler_freq_layout.addWidget(self.txdopplersat_lbl)
-
-        self.txdoppler_val = QLabel("0.0 Hz")
-        tx_doppler_freq_layout.addWidget(self.txdoppler_val)
-        
-        vbox_uplink.addLayout(tx_doppler_freq_layout)
-        
-        # 1x Label: TX Doppler RateSatellite
-        tx_doppler_rate_layout = QHBoxLayout()
-        self.txdopplerratesat_lbl = QLabel("Rate:")
-        tx_doppler_rate_layout.addWidget(self.txdopplerratesat_lbl)
-
-        self.txdopplerrate_val = QLabel("0.0 Hz/s")
-        tx_doppler_rate_layout.addWidget(self.txdopplerrate_val)
-        
-        vbox_uplink.addLayout(tx_doppler_rate_layout)
-        
-        # 1x QPushButton (Start)
-        self.Startbutton = QPushButton("Start Tracking")
-        self.Startbutton.clicked.connect(self.init_worker)
-        button_layout.addWidget(self.Startbutton)
-        self.Startbutton.setEnabled(False)
-
-        # 1x QPushButton (Stop)
-        self.Stopbutton = QPushButton("Stop Tracking")
-        self.Stopbutton.clicked.connect(self.the_stop_button_was_clicked)
-        button_layout.addWidget(self.Stopbutton)
-        self.Stopbutton.setEnabled(False)
-        
-        # Sync to SQF freq
-        self.syncbutton = QPushButton("Memory to VFO")
-        self.syncbutton.clicked.connect(self.the_sync_button_was_clicked)
-        button_layout.addWidget(self.syncbutton)
-        self.syncbutton.setEnabled(False)
-        
-        # Sync to SQF freq
-        self.offsetstorebutton = QPushButton("Store Offset")
-        self.offsetstorebutton.clicked.connect(self.save_settings)
-        button_layout.addWidget(self.offsetstorebutton)
-        self.offsetstorebutton.setEnabled(False)
-        
-        # Rotator buttons
-        if ROTATOR_ENABLED:
-            # Park Button
-            self.park_rotator_button = QPushButton("Park Rotators")
-            self.park_rotator_button.clicked.connect(self.park_rotators)
-            button_layout.addWidget(self.park_rotator_button)
-            # Stop Button
-            self.stop_rotator_button = QPushButton("Stop Rotation")
-            self.stop_rotator_button.clicked.connect(self.stop_rotators)
-            button_layout.addWidget(self.stop_rotator_button)
-            # Add refresh button
-            self.refresh_rotator_button = QPushButton("Refresh Rotator Position")
-            self.refresh_rotator_button.clicked.connect(self.update_rotator_position)
-            button_layout.addWidget(self.refresh_rotator_button)
-
-        # 1x QPushButton (Exit)
-        self.Exitbutton = QPushButton("Exit")
-        self.Exitbutton.setCheckable(True)
-        self.Exitbutton.clicked.connect(self.the_exit_button_was_clicked)
-        button_layout.addWidget(self.Exitbutton)
-
-        # Output log
-        
-        self.log_sat_status = QGroupBox()
-        self.log_sat_status.setStyleSheet("QGroupBox{padding-top:2px;padding-bottom:2px; margin-top:0px;font-size: 12pt;} QLabel{font-size: 12pt;}")
-        log_sat_status_layout = QGridLayout()
-        
-        self.log_sat_status_ele_lbl = QLabel("🛰 Elevation:")
-        log_sat_status_layout.addWidget(self.log_sat_status_ele_lbl, 0, 0)
-
-        self.log_sat_status_ele_val = QLabel("0.0 °")
-        log_sat_status_layout.addWidget(self.log_sat_status_ele_val, 0, 1)
-        
-        self.log_sat_status_azi_lbl = QLabel("🛰 Azimuth:")
-        log_sat_status_layout.addWidget(self.log_sat_status_azi_lbl, 1, 0)
-
-        self.log_sat_status_azi_val = QLabel("0.0 °")
-        log_sat_status_layout.addWidget(self.log_sat_status_azi_val, 1, 1)
-        
-        self.log_sat_status_height_lbl = QLabel("Height:")
-        log_sat_status_layout.addWidget(self.log_sat_status_height_lbl, 0, 2)
-
-        self.log_sat_status_height_val = QLabel("0.0 m")
-        log_sat_status_layout.addWidget(self.log_sat_status_height_val, 0, 3)
-        
-        self.log_sat_status_illuminated_lbl = QLabel("Visibility:")
-        log_sat_status_layout.addWidget(self.log_sat_status_illuminated_lbl, 1, 2)
-
-        self.log_sat_status_illumintated_val = QLabel("n/a")
-        log_sat_status_layout.addWidget(self.log_sat_status_illumintated_val, 1, 3)
-        
-        self.log_sat_status.setLayout(log_sat_status_layout)
-        log_layout.addWidget(self.log_sat_status, stretch=2)
-        
-        self.log_rig_status = QGroupBox()
-        self.log_rig_status.setStyleSheet("QGroupBox{padding-top:2px;padding-bottom:2px; margin-top:0px;font-size: 12pt;} QLabel{font-size: 12pt;}")
-        log_rig_status_layout = QGridLayout()
-        
-        self.log_rig_state_lbl = QLabel("Radio:")
-        log_rig_status_layout.addWidget(self.log_rig_state_lbl, 0, 0)
-
-        self.log_rig_state_val = QLabel("✘")
-        self.log_rig_state_val.setStyleSheet('color: red')
-        log_rig_status_layout.addWidget(self.log_rig_state_val, 0, 1)
-        
-        self.log_tle_state_lbl = QLabel("TLE age:")
-        log_rig_status_layout.addWidget(self.log_tle_state_lbl, 0, 3)
-
-        self.log_tle_state_val = QLabel("{0} day(s)".format(self.my_satellite.tle_age))
-        log_rig_status_layout.addWidget(self.log_tle_state_val, 0, 4)
-        
-        self.log_sat_event_val = QLabel("events n/a")
-        log_rig_status_layout.addWidget(self.log_sat_event_val, 1, 3, 1,2)
-        
-        self.log_time_lbl = QLabel("UTC:")
-        log_rig_status_layout.addWidget(self.log_time_lbl, 1, 0)
-
-        self.log_time_val = QLabel(datetime.now(timezone.utc).strftime('%H:%M:%S')+"z")
-        log_rig_status_layout.addWidget(self.log_time_val, 1, 1)
-        
-        self.log_layout_vline_right = QFrame()
-        self.log_layout_vline_right.setFrameShape(QFrame.VLine)
-        self.log_layout_vline_right.setFrameShadow(QFrame.Plain)
-        self.log_layout_vline_right.setStyleSheet("background-color: #4f5b62;border: none;")
-        self.log_layout_vline_right.setFixedWidth(2)
-        log_rig_status_layout.addWidget(self.log_layout_vline_right, 0, 2, 2, 1)
-        
-        self.log_rig_status.setLayout(log_rig_status_layout)
-        log_layout.addWidget(self.log_rig_status, stretch=1)
-        
-        if ROTATOR_ENABLED:
-            # Add rotator position labels in a styled group box
-            self.rotator_status_box = QGroupBox("")
-            self.rotator_status_box.setStyleSheet("QGroupBox{padding-top:2px;padding-bottom:2px; margin-top:0px;font-size: 12pt;} QLabel{font-size: 12pt;}")
-            rotator_status_layout = QGridLayout()
-            self.rotator_az_label = QLabel("📡 Azimuth:")
-            self.rotator_el_label = QLabel("📡 Elevation:")
-            self.rotator_az_val = QLabel("0.0°")
-            self.rotator_el_val = QLabel("0.0°")
-            rotator_status_layout.addWidget(self.rotator_el_label, 0, 0)
-            rotator_status_layout.addWidget(self.rotator_az_label, 1, 0)
-            rotator_status_layout.addWidget(self.rotator_el_val, 0, 1)
-            rotator_status_layout.addWidget(self.rotator_az_val, 1, 1)
-            self.rotator_status_box.setLayout(rotator_status_layout)
-            log_layout.addWidget(self.rotator_status_box, stretch=1)
-            
-            #Read and display position at startup
-            self.update_rotator_position()
-            #If rotator failed to init, show error
-            if self.rotator_error:
-                self.rotator_az_val.setText("error")
-                self.rotator_el_val.setText("error")
-            self.start_rotator_position_worker()
-        
-        ## Map layout
-        if DISPLAY_MAP:
-            self.mapbox = QGroupBox()
-            self.mapbox.setStyleSheet("QGroupBox{padding-top:2px;padding-bottom:2px; margin-top:0px;font-size: 14pt;} QLabel{font-size: 14pt;}")
-            mapbox_layout = QHBoxLayout()
-            self.mapbox.setLayout(mapbox_layout)
-            map_layout.addWidget(self.mapbox)
-            self.map_canvas = SatMapCanvas(-60, -80, 1)
-            mapbox_layout.addWidget(self.map_canvas)
-        
-        
-        
-        ### Settings Tab
-        settings_value_layout = QHBoxLayout()
-        
-        
-        # QTH Tab
-        self.settings_qth_box = QGroupBox("QTH")
-        self.settings_qth_box.setStyleSheet("QGroupBox{padding-top:15px;padding-bottom:5px; margin-top:5px}")
-        settings_value_layout.addWidget(self.settings_qth_box)
-        
-        # Radio Tab (scrollable for smaller screens)
-        self.settings_radio_box = QGroupBox("Radio")
-        self.settings_radio_box.setStyleSheet("QGroupBox{padding-top:15px;padding-bottom:5px; margin-top:5px}")
-        settings_value_layout.addWidget(self.settings_radio_box)
-        
-        # Files Tab
-        self.settings_file_box = QGroupBox("Files")
-        self.settings_file_box.setStyleSheet("QGroupBox{padding-top:1px;padding-bottom:5px; margin-top:5px}")
-        settings_value_layout.addWidget(self.settings_file_box)
-        
-        
-        ## QTH
-        qth_settings_layout = QGridLayout()
-        
-        # LAT
-        self.qth_settings_lat_lbl = QLabel("QTH latitude:")
-        qth_settings_layout.addWidget(self.qth_settings_lat_lbl, 0,0)
-        self.qth_settings_lat_edit = QLineEdit()
-        self.qth_settings_lat_edit.setMaxLength(10)
-        self.qth_settings_lat_edit.setText(str(LATITUDE))
-        qth_settings_layout.addWidget(self.qth_settings_lat_edit, 0,1)        
-        
-        # LONG
-        self.qth_settings_long_lbl = QLabel("QTH longitude:")
-        qth_settings_layout.addWidget(self.qth_settings_long_lbl, 1, 0)
-        self.qth_settings_long_edit = QLineEdit()
-        self.qth_settings_long_edit.setMaxLength(10)
-        self.qth_settings_long_edit.setText(str(LONGITUDE))
-        qth_settings_layout.addWidget(self.qth_settings_long_edit, 1, 1)        
-        
-        # Altitude
-        self.qth_settings_alt_lbl = QLabel("QTH Altitude:")
-        qth_settings_layout.addWidget(self.qth_settings_alt_lbl, 2, 0)
-        self.qth_settings_alt_edit = QLineEdit()
-        self.qth_settings_alt_edit.setMaxLength(10)
-        self.qth_settings_alt_edit.setText(str(ALTITUDE))
-        qth_settings_layout.addWidget(self.qth_settings_alt_edit, 2, 1)
-
-        self.settings_qth_box.setLayout(qth_settings_layout)
-        
-        ## Radio
-        self.radio_settings_layout_scroller = QScrollArea()
-        self.radio_settings_layout_scroller_widget = QWidget()
-        radio_settings_layout = QGridLayout()
-        
-        # Radio selector
-        self.radiolist_lbl = QLabel("Select radio:")
-        radio_settings_layout.addWidget(self.radiolist_lbl, 0, 0)
-        self.radiolistcomb = QComboBox()
-        self.radiolistcomb.addItems(['Icom 9700'])
-        #self.radiolistcomb.addItems(['Icom 705'])
-        #self.radiolistcomb.addItems(['Yaesu 818'])
-        self.radiolistcomb.addItems(['Icom 910H'])
-        if configur['icom']['radio'] == '9700':
-            self.radiolistcomb.setCurrentText('Icom 9700')
-        elif configur['icom']['radio'] == '910':
-            self.radiolistcomb.setCurrentText('Icom 910H')
-        radio_settings_layout.addWidget(self.radiolistcomb, 0, 1)
-        
-        # Radio config --> EU/Tone or US/TQSL
-        self.radio_country_config_lbl = QLabel("Radio type:")
-        radio_settings_layout.addWidget(self.radio_country_config_lbl, 1, 0)
-        self.radio_country_config_eu_button = QRadioButton("EU/Tone")
-        self.radio_country_config_us_button = QRadioButton("US/TSQL")
-        self.radio_country_config_group = QButtonGroup()
-        self.radio_country_config_group.addButton(self.radio_country_config_eu_button)
-        self.radio_country_config_group.addButton(self.radio_country_config_us_button)
-        radio_settings_layout.addWidget(self.radio_country_config_eu_button, 1, 1)
-        radio_settings_layout.addWidget(self.radio_country_config_us_button, 1, 2)
-        if RIG_TYPE == "EU":
-            self.radio_country_config_eu_button.setChecked(1)
-        elif RIG_TYPE == "US":
-            self.radio_country_config_us_button.setChecked(1)
-        
-        # CI-V selector
-        self.radicvi_lbl = QLabel("CVI address:")
-        radio_settings_layout.addWidget(self.radicvi_lbl, 2, 0)
-        self.radicvi = QLineEdit()
-        self.radicvi.setMaxLength(2)
-        self.radicvi.setText(CVIADDR)
-        radio_settings_layout.addWidget(self.radicvi, 2, 1)
-        
-        # 1x Label step RX
-        self.qthsteprx_lbl = QLabel("Step (Hz) for RX offset:")
-        radio_settings_layout.addWidget(self.qthsteprx_lbl, 3, 0)
-
-        self.qthsteprx = QLineEdit()
-        self.qthsteprx.setMaxLength(10)
-        self.qthsteprx.setText(str(STEP_RX))
-        radio_settings_layout.addWidget(self.qthsteprx, 3, 1)
-
-        # 1x Label Max Offset RX
-        self.qthmaxoffrx_lbl = QLabel("Max Offset (Hz) for RX:")
-        radio_settings_layout.addWidget(self.qthmaxoffrx_lbl, 4, 0)
-
-        self.qthmaxoffrx = QLineEdit()
-        self.qthmaxoffrx.setMaxLength(6)
-        self.qthmaxoffrx.setText(str(MAX_OFFSET_RX))
-        radio_settings_layout.addWidget(self.qthmaxoffrx, 4, 1)
-
-        # 1x Label doppler fm threshold
-        self.doppler_fm_threshold_lbl = QLabel("Doppler threshold for FM")
-        radio_settings_layout.addWidget(self.doppler_fm_threshold_lbl, 5, 0)
-
-        self.doppler_fm_threshold = QLineEdit()
-        self.doppler_fm_threshold.setMaxLength(6)
-        self.doppler_fm_threshold.setText(str(DOPPLER_THRES_FM))
-        radio_settings_layout.addWidget(self.doppler_fm_threshold, 5, 1)
-        
-        # 1x Label doppler linear threshold
-        self.doppler_linear_threshold_lbl = QLabel("Doppler threshold for Linear")
-        radio_settings_layout.addWidget(self.doppler_linear_threshold_lbl, 6, 0)
-
-        self.doppler_linear_threshold = QLineEdit()
-        self.doppler_linear_threshold.setMaxLength(6)
-        self.doppler_linear_threshold.setText(str(DOPPLER_THRES_LINEAR))
-        radio_settings_layout.addWidget(self.doppler_linear_threshold, 6, 1)
-        
-        #self.settings_radio_box.setLayout(radio_settings_layout)
-        self.radio_settings_layout_scroller_widget.setLayout(radio_settings_layout)
-        self.radio_settings_layout_scroller.setWidget(self.radio_settings_layout_scroller_widget)
-        self.radio_settings_layout_scroller.setVerticalScrollBarPolicy(Qt.ScrollBarAlwaysOn)
-        self.radio_settings_layout_scroller.setHorizontalScrollBarPolicy(Qt.ScrollBarAlwaysOff)
-        self.radio_settings_layout_scroller.setWidgetResizable(True)
-        self.radio_settings_layout_scroller_layout = QHBoxLayout()
-        self.radio_settings_layout_scroller_layout.addWidget(self.radio_settings_layout_scroller)
-        self.settings_radio_box.setLayout(self.radio_settings_layout_scroller_layout)
-        
-        ## Files
-        files_settings_layout = QGridLayout()
-
-        # 1x Label TLE file
-        self.sattle_lbl = QLabel("TLE filename:")
-        files_settings_layout.addWidget(self.sattle_lbl, 0, 0)
-
-        self.sattle = QLineEdit()
-        self.sattle.setMaxLength(30)
-        self.sattle.setText(TLEFILE)
-        files_settings_layout.addWidget(self.sattle, 0, 1)
-
-        # 1x Label TLE URL
-        self.sattleurl_lbl = QLabel("TLE URL:")
-        files_settings_layout.addWidget(self.sattleurl_lbl, 1, 0)
-
-        self.sattleurl = QLineEdit()
-        self.sattleurl.setMaxLength(70)
-        self.sattleurl.setText(TLEURL)
-        files_settings_layout.addWidget(self.sattleurl, 1, 1)
-
-
-        # 1x Label SQF file
-        self.satsqf_lbl = QLabel("SQF filename:")
-        files_settings_layout.addWidget(self.satsqf_lbl, 2, 0)
-
-        self.satsqf = QLineEdit()
-        self.satsqf.setMaxLength(30)
-        self.satsqf.setText(SQFILE)
-        files_settings_layout.addWidget(self.satsqf, 2, 1)
-        
-        self.UpdateTLEButton = QPushButton("Update TLE")
-        self.UpdateTLEButton.clicked.connect(self.update_tle_file)
-        files_settings_layout.addWidget(self.UpdateTLEButton, 3,0)
-        self.UpdateTLEButton.setEnabled(True)
-        
-        self.tleupdate_stat_lbl = QLabel(LAST_TLE_UPDATE)
-        files_settings_layout.addWidget(self.tleupdate_stat_lbl, 3, 1)
-        
-        self.settings_file_box.setLayout(files_settings_layout)
-        
-        # Settings store layout
-        settings_store_layout = QVBoxLayout()
-        
-        self.SafeSettingsButton = QPushButton("Store Settings - location changes require restart")
-        self.SafeSettingsButton.clicked.connect(self.save_settings)
-        settings_store_layout.addWidget(self.SafeSettingsButton)
-        self.SafeSettingsButton.setEnabled(True)
-        
-        
-        # Glueing settinglayouts together
-        settings_layout = QVBoxLayout()
-        settings_layout.addLayout(settings_value_layout)
-        settings_layout.addLayout(settings_store_layout)
-        
-        ### Advanced Settings Tab
-        adv_settings_value_layout = QHBoxLayout()
-        
-        
-        # Webapi
-        self.adv_settings_webapi_box = QGroupBox("WebAPI")
-        self.adv_settings_webapi_box.setStyleSheet("QGroupBox{padding-top:15px;padding-bottom:5px; margin-top:5px}")
-        adv_settings_value_layout.addWidget(self.adv_settings_webapi_box, stretch=1)
-        
-        ## Enable
-        webapi_settings_layout = QGridLayout()
-        self.webapi_en_lbl = QLabel("Active:")
-        webapi_settings_layout.addWidget(self.webapi_en_lbl, 0, 0)
-        
-        self.webapi_enable_button = QCheckBox()
-        webapi_settings_layout.addWidget(self.webapi_enable_button, 0, 1)
-        if WEBAPI_ENABLED == True:
-            self.webapi_enable_button.setChecked(1)
-        elif WEBAPI_ENABLED == False:
-            self.webapi_enable_button.setChecked(0)
-            
-        self.webapi_en_lbl = QLabel("Debug:")
-        webapi_settings_layout.addWidget(self.webapi_en_lbl, 1, 0)    
-        self.webapi_debug_enable_button = QCheckBox()
-        webapi_settings_layout.addWidget(self.webapi_debug_enable_button, 1, 1)
-        if WEBAPI_DEBUG_ENABLED == True:
-            self.webapi_debug_enable_button.setChecked(1)
-        elif WEBAPI_DEBUG_ENABLED == False:
-            self.webapi_debug_enable_button.setChecked(0)
-            
-        self.webapi_port_lbl = QLabel("Port:")
-        webapi_settings_layout.addWidget(self.webapi_port_lbl, 2, 0)
-
-        self.webapi_port_val = QLineEdit()
-        self.webapi_port_val.setMaxLength(5)
-        self.webapi_port_val.setText(str(WEBAPI_PORT))
-        webapi_settings_layout.addWidget(self.webapi_port_val, 2, 1)
-        
-        self.adv_settings_webapi_box.setLayout(webapi_settings_layout)
-
-        
-        # Rotator
-        self.adv_settings_rotator_box = QGroupBox("rotator")
-        self.adv_settings_rotator_box.setStyleSheet("QGroupBox{padding-top:15px;padding-bottom:5px; margin-top:5px}")
-        adv_settings_value_layout.addWidget(self.adv_settings_rotator_box, stretch=1)
-        
-        self.rotator_settings_layout_scroller = QScrollArea()
-        self.rotator_settings_layout_scroller_widget = QWidget()
-        
-        ## Enable
-        rotator_settings_layout = QGridLayout()
-        self.rotator_en_lbl = QLabel("Active:")
-        rotator_settings_layout.addWidget(self.rotator_en_lbl, 0, 0)
-        
-        self.rotator_enable_button = QCheckBox()
-        rotator_settings_layout.addWidget(self.rotator_enable_button, 0, 1)
-        if ROTATOR_ENABLED == True:
-            self.rotator_enable_button.setChecked(1)
-        elif ROTATOR_ENABLED == False:
-            self.rotator_enable_button.setChecked(0)
-            
-        self.rotator_serialport_lbl = QLabel("Port:")
-        rotator_settings_layout.addWidget(self.rotator_serialport_lbl, 1, 0)
-
-        self.rotator_serialport_val = QLineEdit()
-        self.rotator_serialport_val.setMaxLength(50)
-        self.rotator_serialport_val.setText(str(ROTATOR_SERIAL_PORT))
-        rotator_settings_layout.addWidget(self.rotator_serialport_val, 1, 1)
-        
-        self.rotator_serialrate_lbl = QLabel("Baudrate:")
-        rotator_settings_layout.addWidget(self.rotator_serialrate_lbl, 2, 0)
-
-        self.rotator_serialrate_val = QLineEdit()
-        self.rotator_serialrate_val.setMaxLength(6)
-        self.rotator_serialrate_val.setText(str(ROTATOR_BAUDRATE))
-        rotator_settings_layout.addWidget(self.rotator_serialrate_val, 2, 1)
-        
-        self.rotator_azpark_lbl = QLabel("Az Park:")
-        rotator_settings_layout.addWidget(self.rotator_azpark_lbl, 3, 0)
-        self.rotator_azpark_val = QLineEdit()
-        self.rotator_azpark_val.setMaxLength(6)
-        self.rotator_azpark_val.setText(str(ROTATOR_AZ_PARK))
-        rotator_settings_layout.addWidget(self.rotator_azpark_val, 3, 1)
-        
-        self.rotator_elpark_lbl = QLabel("El Park:")
-        rotator_settings_layout.addWidget(self.rotator_elpark_lbl, 4, 0)
-        self.rotator_elpark_val = QLineEdit()
-        self.rotator_elpark_val.setMaxLength(6)
-        self.rotator_elpark_val.setText(str(ROTATOR_EL_PARK))
-        rotator_settings_layout.addWidget(self.rotator_elpark_val, 4, 1)
-        
-        self.rotator_azmin_lbl = QLabel("Az Min:")
-        rotator_settings_layout.addWidget(self.rotator_azmin_lbl, 5, 0)
-        self.rotator_azmin_val = QLineEdit()
-        self.rotator_azmin_val.setMaxLength(6)
-        self.rotator_azmin_val.setText(str(ROTATOR_AZ_MIN))
-        rotator_settings_layout.addWidget(self.rotator_azmin_val, 5, 1)
-        
-        self.rotator_azmax_lbl = QLabel("Az Max:")
-        rotator_settings_layout.addWidget(self.rotator_azmax_lbl, 6, 0)
-        self.rotator_azmax_val = QLineEdit()
-        self.rotator_azmax_val.setMaxLength(6)
-        self.rotator_azmax_val.setText(str(ROTATOR_AZ_MAX))
-        rotator_settings_layout.addWidget(self.rotator_azmax_val, 6, 1)
-        
-        self.rotator_elmin_lbl = QLabel("El Min:")
-        rotator_settings_layout.addWidget(self.rotator_elmin_lbl, 7, 0)
-        self.rotator_elmin_val = QLineEdit()
-        self.rotator_elmin_val.setMaxLength(6)
-        self.rotator_elmin_val.setText(str(ROTATOR_EL_MIN))
-        rotator_settings_layout.addWidget(self.rotator_elmin_val, 7, 1)
-        
-        self.rotator_elmax_lbl = QLabel("El Max:")
-        rotator_settings_layout.addWidget(self.rotator_elmax_lbl, 8, 0)
-        self.rotator_elmax_val = QLineEdit()
-        self.rotator_elmax_val.setMaxLength(6)
-        self.rotator_elmax_val.setText(str(ROTATOR_EL_MAX))
-        rotator_settings_layout.addWidget(self.rotator_elmax_val, 8, 1)
-
-        self.rotator_minelev_lbl = QLabel("Min Elevation:")
-        rotator_settings_layout.addWidget(self.rotator_minelev_lbl, 9, 0)
-        self.rotator_minelev_val = QLineEdit()
-        self.rotator_minelev_val.setMaxLength(6)
-        self.rotator_minelev_val.setText(str(ROTATOR_MIN_ELEVATION))
-        rotator_settings_layout.addWidget(self.rotator_minelev_val, 9, 1)
-        
-        self.rotator_settings_layout_scroller.setLayout(rotator_settings_layout)
-        self.rotator_settings_layout_scroller.setWidget(self.rotator_settings_layout_scroller_widget)
-        self.rotator_settings_layout_scroller.setVerticalScrollBarPolicy(Qt.ScrollBarAlwaysOn)
-        self.rotator_settings_layout_scroller.setHorizontalScrollBarPolicy(Qt.ScrollBarAlwaysOff)
-        self.rotator_settings_layout_scroller.setWidgetResizable(True)
-        self.rotator_settings_layout_scroller_layout = QHBoxLayout()
-        self.rotator_settings_layout_scroller_layout.addWidget(self.rotator_settings_layout_scroller)
-            
-        self.adv_settings_rotator_box.setLayout(self.rotator_settings_layout_scroller_layout)
-        
-        
-        # Cloudlog/Wavelog
-        self.adv_settings_log_box = QGroupBox("Logbook")
-        self.adv_settings_log_box.setStyleSheet("QGroupBox{padding-top:15px;padding-bottom:5px; margin-top:5px}")
-        adv_settings_value_layout.addWidget(self.adv_settings_log_box, stretch=1)
-        
-        ## Enable
-        log_settings_layout = QGridLayout()
-        self.log_en_lbl = QLabel("Active:")
-        log_settings_layout.addWidget(self.log_en_lbl, 0, 0)
-        
-        self.log_enable_button = QCheckBox()
-        log_settings_layout.addWidget(self.log_enable_button, 0, 1)
-        #if ROTATOR_ENABLED == True:
-        #    self.rotator_enable_button.setChecked(1)
-        #elif ROTATOR_ENABLED == False:
-        #    self.rotator_enable_button.setChecked(0)
-            
-        self.log_url_lbl = QLabel("URL:")
-        log_settings_layout.addWidget(self.log_url_lbl, 1, 0)
-
-        self.log_url_val = QLineEdit()
-        self.log_url_val.setMaxLength(100)
-        self.log_url_val.setText(str("localhost"))
-        log_settings_layout.addWidget(self.log_url_val, 1, 1)
-        
-        self.adv_settings_log_box.setLayout(log_settings_layout)
-        
-        
-        #Store button
-        adv_settings_store_layout = QVBoxLayout()
-        
-        self.SafeADVSettingsButton = QPushButton("Store Settings - requires restart")
-        self.SafeADVSettingsButton.clicked.connect(self.save_settings)
-        adv_settings_store_layout.addWidget(self.SafeADVSettingsButton)
-        self.SafeADVSettingsButton.setEnabled(True)
-        
-        # Glueing advanced setting layouts together
-        adv_settings_layout = QVBoxLayout()
-        adv_settings_layout.addLayout(adv_settings_value_layout)
-        adv_settings_layout.addLayout(adv_settings_store_layout)
-        #settings_layout.addLayout(settings_store_layout)
-        
-        
-
-        ###  UI Layout / Tab Widget
-        self.tab_widget = QTabWidget()
-        self.tab_overview = QWidget()
-        self.tab_settings = QWidget()
-        self.tab_adv_settings = QWidget()
-        self.tab_widget.addTab(self.tab_overview,"Overview")
-        self.tab_widget.addTab(self.tab_settings,"Settings")
-        self.tab_widget.addTab(self.tab_adv_settings,"Feature Settings")
-        self.tab_overview.setLayout(overview_pagelayout)
-        self.tab_settings.setLayout(settings_layout)
-        self.tab_adv_settings.setLayout(adv_settings_layout)
-        self.setCentralWidget(self.tab_widget)
-        
-        QScroller.grabGesture(
-            self.combo1, QScroller.LeftMouseButtonGesture
-        )
-
-        self.threadpool = QThreadPool()
-        self.timer = QTimer()
-        self.timer.setInterval(200)
-        self.timer.timeout.connect(self.recurring_timer)
-
-        self.utc_clock_timer = QTimer()
-        self.utc_clock_timer.setInterval(500)
-        self.utc_clock_timer.timeout.connect(self.recurring_utc_clock_timer)
-        self.utc_clock_timer.start()
-            
-        
-        self._last_cloudlog_F = None
-        self._last_cloudlog_I = None
-    
-    def save_settings(self):
-        global LATITUDE
-        global LONGITUDE
-        global ALTITUDE
-        global STEP_RX
-        global MAX_OFFSET_RX
-        global DOPPLER_THRES_FM
-        global DOPPLER_THRES_LINEAR
-        global TLEFILE
-        global TLEURL
-        global SQFILE
-        global RADIO
-        global CVIADDR
-        global OPMODE
-        global LAST_TLE_UPDATE
-        global RIG_TYPE
-        global ROTATOR_SERIAL_PORT
-        global ROTATOR_BAUDRATE
-        global ROTATOR_AZ_PARK
-        global ROTATOR_EL_PARK
-        global ROTATOR_AZ_MIN
-        global ROTATOR_AZ_MAX
-        global ROTATOR_EL_MIN
-        global ROTATOR_EL_MAX
-        global ROTATOR_MIN_ELEVATION
-
-        LATITUDE = self.qth_settings_lat_edit.displayText()
-        configur['qth']['latitude'] = str(float(LATITUDE))
-        LONGITUDE = self.qth_settings_long_edit.displayText()
-        configur['qth']['longitude'] = str(float(LONGITUDE))
-        ALTITUDE = float(self.qth_settings_alt_edit.displayText())
-        configur['qth']['altitude'] = str(float(ALTITUDE))
-        STEP_RX = int(self.qthsteprx.displayText())
-        configur['qth']['step_rx'] = str(int(STEP_RX))
-        MAX_OFFSET_RX = int(self.qthmaxoffrx.displayText())
-        configur['qth']['max_offset_rx'] = str(int(MAX_OFFSET_RX))
-        TLEFILE = configur['satellite']['tle_file'] = str(self.sattle.displayText())
-        TLEURL =  configur['satellite']['tle_url'] = str(self.sattleurl.displayText())
-        SQFILE = configur['satellite']['sqffile'] = str(self.satsqf.displayText())
-        
-        DOPPLER_THRES_FM = int(self.doppler_fm_threshold.displayText())
-        configur['satellite']['doppler_threshold_fm'] = str(int(DOPPLER_THRES_FM))
-        DOPPLER_THRES_LINEAR = int(self.doppler_linear_threshold.displayText())
-        configur['satellite']['doppler_threshold_linear'] = str(int(DOPPLER_THRES_LINEAR))
-        
-        if self.radiolistcomb.currentText() == "Icom 9700":
-            RADIO = configur['icom']['radio'] = '9700'
-        elif self.radiolistcomb.currentText() == "Icom 910H":
-            RADIO = configur['icom']['radio'] = '910'
-            
-        if self.radio_country_config_eu_button.isChecked():
-            RIG_TYPE = "EU"
-        elif self.radio_country_config_us_button.isChecked():
-            RIG_TYPE = "US"
-        configur['icom']['rig_type'] = RIG_TYPE
-
-        CVIADDR = str(self.radicvi.displayText())
-        configur['icom']['cviaddress'] = CVIADDR
-        
-        # Saving offsets
-        offset_stored = False
-        num_offsets = 0
-        for (each_key, each_val) in configur.items('offset_profiles'):
-            num_offsets = num_offsets+1
-            # Iterate through each entry if sat/tpx combo is already in list otherwise adds it. 
-            if each_val.split(",")[0].strip() == self.my_satellite.name and each_val.split(",")[1].strip() == self.my_transponder_name:
-                offset_stored = True
-                if int(each_val.split(",")[2].strip()) != int(self.rxoffsetbox.value()):
-                    configur['offset_profiles'][each_key] = self.my_satellite.name + "," + self.my_transponder_name + ","+str(self.rxoffsetbox.value()) + ",0"        
-        if offset_stored == False and int(self.rxoffsetbox.value()) != 0 and self.combo1.currentIndex() != 0:
-            configur['offset_profiles']["satoffset"+str(num_offsets+1)] = self.my_satellite.name + "," + self.my_transponder_name + ","+str(self.rxoffsetbox.value()) + ",0"
-            offset_stored = True
-        
-        # Save TLE update
-        configur['misc']['last_tle_update'] = LAST_TLE_UPDATE
-        
-        ROTATOR_ENABLED =self.rotator_enable_button.isChecked()
-        configur['rotator']['enabled'] = str(ROTATOR_ENABLED)
-        configur['rotator']['serial_port'] = ROTATOR_SERIAL_PORT = self.rotator_serialport_val.displayText()
-        configur['rotator']['baudrate'] = ROTATOR_BAUDRATE = self.rotator_serialrate_val.displayText()
-        configur['rotator']['az_park'] = ROTATOR_AZ_PARK = self.rotator_azpark_val.displayText()
-        configur['rotator']['el_park'] = ROTATOR_EL_PARK = self.rotator_elpark_val.displayText()
-        configur['rotator']['az_min'] = ROTATOR_AZ_MIN = self.rotator_azmin_val.displayText()
-        configur['rotator']['az_max'] = ROTATOR_AZ_MAX = self.rotator_azmax_val.displayText()
-        configur['rotator']['el_min'] = ROTATOR_EL_MIN = self.rotator_elmin_val.displayText()
-        configur['rotator']['el_max'] = ROTATOR_EL_MAX = self.rotator_elmax_val.displayText()
-        configur['rotator']['min_elevation'] = ROTATOR_MIN_ELEVATION = self.rotator_minelev_val.displayText()
-        
-        WEBAPI_ENABLED = self.webapi_enable_button.isChecked()
-        WEBAPI_DEBUG_ENABLED = self.webapi_debug_enable_button.isChecked()
-        configur['web_api']['enabled'] = str(WEBAPI_ENABLED)
-        configur['web_api']['debug'] = str(WEBAPI_DEBUG_ENABLED)
-        configur['web_api']['port'] = WEBAPI_PORT = self.webapi_port_val.displayText()
-
-
-        with open('config.ini', 'w') as configfile:
-            configur.write(configfile)
-
-    def rxoffset_value_changed(self, i):
-            global f_cal
-            self.my_satellite.new_cal = 1
-            self.my_satellite.F_cal = f_cal = i
-            
-            # Notify web clients of RX offset change
-            if WEBAPI_ENABLED:
-                try:
-                    web_api.safe_emit('status', {'rx_offset': i})
-                except Exception as e:
-                    print(f"Error broadcasting RX offset change to web clients: {e}")
-    
-    def rxoffset_button_pushed(self, i):
-            new_value = self.rxoffsetbox.value() + int(i)
-            self.rxoffsetbox.setValue(new_value)
-            
-            # Notify web clients of RX offset change (note: setValue will trigger the valueChanged signal, 
-            # but we'll add this for clarity and as a backup)
-            if WEBAPI_ENABLED:
-                try:
-                    web_api.safe_emit('status', {'rx_offset': new_value})
-                except Exception as e:
-                    print(f"Error broadcasting RX offset button change to web clients: {e}")
-    def update_tle_file(self):
-        self.the_stop_button_was_clicked()
-        try:
-            
-            global LAST_TLE_UPDATE
-            urllib.request.urlretrieve(TLEURL, TLEFILE)
-            LAST_TLE_UPDATE = datetime.now().strftime("%Y-%m-%d %H:%M:%S")
-            self.tleupdate_stat_lbl.setText("✔" + LAST_TLE_UPDATE)
-            self.save_settings()
-            if self.my_satellite.name != '':
-                self.sat_changed(self.my_satellite.name)
-        except Exception as e:
-            print("***  Unable to download TLE file: {theurl}".format(theurl=TLEURL))
-            print(e)
-            self.tleupdate_stat_lbl.setText("❌")
-            
-    def sat_changed(self, satname):
-        self.my_satellite.name = satname
-
-        try:
-            with open(SQFILE, 'r') as h:
-                sqfdata = h.readlines()
-                tpxlist=[]
-                # Block signals temporarily while we clear the combo box
-                self.combo2.blockSignals(True)
-                self.combo2.clear()
-                self.combo2.blockSignals(False)
-                
-                for line in sqfdata:
-                    if line.startswith(satname):
-                        tpxlist += [str(line.split(",")[8].strip())]
-                        
-                tpxlist=list(dict.fromkeys(tpxlist))
-                
-                # Add items one by one to ensure signals are properly emitted
-                for tpx in tpxlist:
-                    self.combo2.addItem(tpx)
-                    
-        except IOError:
-            raise MyError()
-            
-        # Notify web clients of the satellite change
-        if WEBAPI_ENABLED:
-            try:
-                web_api.broadcast_satellite_change(satname)
-            except Exception as e:
-                print(f"Error broadcasting satellite change to web clients: {e}")
-                
-    def tpx_changed(self, tpxname):
-        global F0
-        global I0
-        global f_cal
-        global i_cal
-        global MAX_OFFSET_RX
-        global RX_TPX_ONLY
-        
-        print(f"tpx_changed called with transponder: {tpxname}")
-        self.my_transponder_name = tpxname
-        
-        try:
-            with open(SQFILE, 'r') as h:
-                sqfdata = h.readlines()
-                found_match = False
-                for lineb in sqfdata:
-                    if lineb.startswith(";") == 0:
-                        if lineb.split(",")[8].strip() == tpxname and lineb.split(",")[0].strip() == self.my_satellite.name:
-                            found_match = True
-                            print(f"Found matching transponder in SQFILE: {tpxname} for satellite {self.my_satellite.name}")
-                            self.my_satellite.F = self.my_satellite.F_init = float(lineb.split(",")[1].strip())*1000
-                            self.rxfreq.setText(str('{:,}'.format(self.my_satellite.F))+ " Hz")
-                            F0 = self.my_satellite.F + f_cal
-                            self.my_satellite.I = self.my_satellite.I_init = float(lineb.split(",")[2].strip())*1000
-                            self.txfreq.setText(str('{:,}'.format(self.my_satellite.I)) + " Hz")
-                            I0 = self.my_satellite.I + i_cal
-                            self.my_satellite.downmode =  lineb.split(",")[3].strip()
-                            self.my_satellite.upmode =  lineb.split(",")[4].strip()
-                            self.my_satellite.mode =  lineb.split(",")[5].strip()
-                            #  check if frequencies are in the same band: e.g. U/U, V/V vs V/U, U/V
-                            if abs(self.my_satellite.F - self.my_satellite.I) > 10000000:
-                                self.my_satellite.rig_satmode = 1
-                            else:
-                                self.my_satellite.rig_satmode = 0
-                            if self.my_satellite.F == 0:
-                                self.Startbutton.setEnabled(False)
-                                self.Stopbutton.setEnabled(False)
-                                self.syncbutton.setEnabled(False)
-                                self.offsetstorebutton.setEnabled(False)
-                            else:
-                                self.Startbutton.setEnabled(True)
-                                self.syncbutton.setEnabled(True)
-                                self.offsetstorebutton.setEnabled(True)
-                                
-                            if  self.my_satellite.F > 0 and self.my_satellite.I == 0:
-                                RX_TPX_ONLY = True
-                                self.my_satellite.rig_satmode = 0
-                            else:
-                                RX_TPX_ONLY = False
-                            break
-                
-                if not found_match:
-                    print(f"Warning: No matching entry found for transponder: {tpxname} and satellite: {self.my_satellite.name}")
-        except IOError as e:
-            print(f"IO Error when processing transponder change: {e}")
-            raise MyError()
-
-        print(f"Setting RX offset to 0")
-        self.rxoffsetbox.setValue(0)
-        for tpx in useroffsets:
-            if tpx[0] == self.my_satellite.name and tpx[1] == tpxname:
-                usrrxoffset=int(tpx[2])
-                print(f"Found user offset for this satellite+transponder: {usrrxoffset}")
-                if usrrxoffset < MAX_OFFSET_RX and usrrxoffset > -MAX_OFFSET_RX:
-                    print(f"Setting RX offset to: {usrrxoffset}")
-                    self.rxoffsetbox.setMaximum(MAX_OFFSET_RX)
-                    self.rxoffsetbox.setMinimum(-MAX_OFFSET_RX)
-                    self.rxoffsetbox.setValue(usrrxoffset)
-                    self.my_satellite.new_cal = 1
-                    self.my_satellite.F_cal = f_cal = usrrxoffset
-                else:
-                    print(f"User offset {usrrxoffset} outside allowed range [-{MAX_OFFSET_RX}, {MAX_OFFSET_RX}]")
-                    self.rxoffsetbox.setValue(0)
-                
-                
-        self.my_satellite.tledata = ""
-        
-        # Safely stop the timer from any thread
-        try:
-            QMetaObject.invokeMethod(self.timer, "stop", Qt.QueuedConnection)
-            print("Timer stopped safely")
-        except Exception as e:
-            print(f"Error stopping timer: {e}")
-            # Fallback: try direct stop if invokeMethod failed
-            try:
-                if QThread.currentThread() == self.thread():
-                    self.timer.stop()
-                    print("Timer stopped directly")
-                else:
-                    print("Cannot stop timer - not in main thread")
-            except Exception as e2:
-                print(f"Error in fallback timer stop: {e2}")
-                
-        try:
-            with open(TLEFILE, 'r') as f:
-                data = f.readlines()  
-                tle_found = False
-                for index, line in enumerate(data):
-                    if str(self.my_satellite.name) in line:
-                        print(f"Found TLE data for satellite: {self.my_satellite.name}")
-                        self.my_satellite.tledata = ephem.readtle(data[index], data[index+1], data[index+2])
-                        tle_found = True
-                        break
-                        
-                if not tle_found:
-                    print(f"Warning: No TLE data found for satellite: {self.my_satellite.name}")
-        except IOError as e:
-            print(f"IO Error when reading TLE file: {e}")
-            raise MyError()
-        
-        if self.my_satellite.tledata == "":
-            print("TLE data is empty, disabling tracking buttons")
-            self.Startbutton.setEnabled(False)
-            self.syncbutton.setEnabled(False)
-            self.offsetstorebutton.setEnabled(False)
-            self.log_tle_state_val.setText("n/a")
-            return
-        else:
-            day_of_year = datetime.now().timetuple().tm_yday
-            tleage = int(data[index+1][20:23])
-            self.my_satellite.tle_age = day_of_year - tleage
-            self.log_tle_state_val.setText("{0} day(s)".format(self.my_satellite.tle_age))
-
-        # Send to Cloudlog in background after updating satellite/transponder info
-        worker = CloudlogWorker(
-            sat=self.my_satellite,
-            tx_freq=self.my_satellite.I,
-            rx_freq=self.my_satellite.F,
-            tx_mode=self.my_satellite.upmode,
-            rx_mode=self.my_satellite.downmode,
-            sat_name=self.my_satellite.name
-        )
-        QThreadPool.globalInstance().start(worker)
-        self._last_cloudlog_F = self.my_satellite.F
-        self._last_cloudlog_I = self.my_satellite.I
-        
-        # Safely start the timer from any thread    
-        try:
-            QMetaObject.invokeMethod(self.timer, "start", Qt.QueuedConnection)
-            print("Timer started safely")
-        except Exception as e:
-            print(f"Error starting timer: {e}")
-            # Fallback: try direct start if invokeMethod failed
-            try:
-                if QThread.currentThread() == self.thread():
-                    self.timer.start()
-                    print("Timer started directly")
-                else:
-                    print("Cannot start timer - not in main thread")
-            except Exception as e2:
-                print(f"Error in fallback timer start: {e2}")
-        
-        # Notify web clients of the transponder change
-        if WEBAPI_ENABLED:
-            try:
-                web_api.broadcast_transponder_change(tpxname)
-            except Exception as e:
-                print(f"Error broadcasting transponder change to web clients: {e}")
-            
-    def tone_changed(self, tone_name):
-        
-        if self.my_satellite.rig_satmode == 1:
-            icomTrx.setVFO("Sub")
-        else:
-            icomTrx.setVFO("VFOB")
-            
-        if RIG_TYPE == "US":
-            if tone_name == "67 Hz":
-                icomTrx.setToneSQLHz(str(670))
-                icomTrx.setToneSquelchOn(1)
-            elif tone_name == "71.9 Hz":
-                icomTrx.setToneSQLHz(str(719))
-                icomTrx.setToneSquelchOn(1)
-            elif tone_name == "74.4 Hz":
-                icomTrx.setToneSQLHz(str(744))
-                icomTrx.setToneSquelchOn(1)
-            elif tone_name == "141.3 Hz":
-                icomTrx.setToneSQLHz(str(1413))
-                icomTrx.setToneSquelchOn(1)
-            elif tone_name == "None":
-                icomTrx.setToneSquelchOn(0)
-        elif RIG_TYPE == "EU":
-            if tone_name == "67 Hz":
-                icomTrx.setToneHz(str(670))
-                icomTrx.setToneOn(1)
-            elif tone_name == "71.9 Hz":
-                icomTrx.setToneHz(str(719))
-                icomTrx.setToneOn(1)
-            elif tone_name == "74.4 Hz":
-                icomTrx.setToneHz(str(744))
-                icomTrx.setToneOn(1)
-            elif tone_name == "141.3 Hz":
-                icomTrx.setToneHz(str(1413))
-                icomTrx.setToneOn(1)
-            elif tone_name == "None":
-                icomTrx.setToneOn(0)
-            
-        if self.my_satellite.rig_satmode == 1:
-            icomTrx.setVFO("Main")
-        else:
-            icomTrx.setVFO("VFOA")
-            
-        # Notify web clients of the subtone change
-        if WEBAPI_ENABLED:
-            try:
-                web_api.broadcast_subtone_change(tone_name)
-            except Exception as e:
-                print(f"Error broadcasting subtone change to web clients: {e}")
-
-    def the_exit_button_was_clicked(self):
-        self.the_stop_button_was_clicked()
-        icomTrx.close()
-        sys.exit()
-    
-    def the_stop_button_was_clicked(self):
-        global TRACKING_ACTIVE
-        global INTERACTIVE
-        TRACKING_ACTIVE = False
-        INTERACTIVE = False
-        self.threadpool.clear()
-        self.Stopbutton.setEnabled(False)
-        #self.offsetstorebutton.setEnabled(False)
-        #self.syncbutton.setEnabled(False)
-        self.Startbutton.setEnabled(True)
-        self.combo1.setEnabled(True)
-        self.combo2.setEnabled(True)
-        # Stop rotator thread and park
-        if ROTATOR_ENABLED:
-            self.stop_rotator_thread()
-            self.park_rotators()
-        # Notify web clients of tracking state change
-        if WEBAPI_ENABLED:
-            try:
-                web_api.broadcast_tracking_state(False)
-            except Exception as e:
-                print(f"Error broadcasting tracking stop to web clients: {e}")
-
-    def the_sync_button_was_clicked(self):
-        self.my_satellite.F = self.my_satellite.F_init
-        self.my_satellite.I = self.my_satellite.I_init
-    
-    def init_worker(self):
-        global TRACKING_ACTIVE
-        self.syncbutton.setEnabled(True)
-        self.offsetstorebutton.setEnabled(True)
-        self.Stopbutton.setEnabled(True)
-        if TRACKING_ACTIVE == False:
-            TRACKING_ACTIVE = True
-        self.Startbutton.setEnabled(False)
-        self.combo1.setEnabled(False)
-        self.combo2.setEnabled(False)
-        self.doppler_worker = Worker(self.calc_doppler)
-        self.threadpool.start(self.doppler_worker)
-        # Start rotator thread
-        if ROTATOR_ENABLED:
-            self.start_rotator_thread()
-        # Notify web clients of tracking state change
-        if WEBAPI_ENABLED:
-            try:
-                web_api.broadcast_tracking_state(True)
-            except Exception as e:
-                print(f"Error broadcasting tracking start to web clients: {e}")
-
-    def calc_doppler(self, progress_callback):
-        global CVIADDR
-        global TRACKING_ACTIVE
-        global INTERACTIVE
-        global myloc
-        global f_cal
-        global i_cal
-        global F0
-        global I0
-        global doppler_thres
-        
-        try:
-                #################################
-                #       INIT RADIOS
-                #################################
-                if RADIO == "9700" and self.my_satellite.rig_satmode == 0: #not implemented yet
-                    pass
-                elif RADIO == "910" and self.my_satellite.rig_satmode == 0 and RX_TPX_ONLY == False:
-                    icomTrx.setSatelliteMode(0)
-                    icomTrx.setSplitOn(1)
-                elif RADIO == "910" and self.my_satellite.rig_satmode == 0 and RX_TPX_ONLY == True:
-                    icomTrx.setSatelliteMode(0)
-                    icomTrx.setSplitOn(0)
-                elif RADIO == "910" and self.my_satellite.rig_satmode == 1:
-                    icomTrx.setSatelliteMode(1)
-                    icomTrx.setSplitOn(0)
-                elif ( RADIO == "705" or "818" ) and OPMODE == False and self.my_satellite.rig_satmode == 0: #not implemented yet
-                    pass
-
-                #################################
-                #       SETUP DOWNLINK & UPLINK
-                #################################
-                
-                # IC 910
-                if RADIO == "910":
-                    # Testing current satmode config for V/U or U/V and swapping if needed
-                    
-                    if True: #self.my_satellite.rig_satmode == 1:
-                        icomTrx.setVFO("Main")
-                        curr_band = int(icomTrx.getFrequency())
-                        if curr_band > 400000000 and F0 < 400000000:
-                            icomTrx.setExchange()
-                        elif curr_band < 200000000 and F0 > 200000000:
-                            icomTrx.setExchange()
-                            
-                    if self.my_satellite.rig_satmode == 1:
-                        icomTrx.setVFO("Main")
-                    else:
-                        icomTrx.setVFO("VFOA")
-                    if self.my_satellite.downmode == "FM":
-                        icomTrx.setMode("FM")
-                        doppler_thres = DOPPLER_THRES_FM
-                        INTERACTIVE = False
-                    elif self.my_satellite.downmode == "FMN":
-                        icomTrx.setMode("FM")
-                        doppler_thres = DOPPLER_THRES_FM
-                        INTERACTIVE = False
-                    elif self.my_satellite.downmode ==  "LSB":
-                        INTERACTIVE = True
-                        icomTrx.setMode("LSB")
-                        doppler_thres = DOPPLER_THRES_LINEAR
-                    elif self.my_satellite.downmode ==  "USB":
-                        INTERACTIVE = True
-                        icomTrx.setMode("USB")
-                        doppler_thres = DOPPLER_THRES_LINEAR
-                    elif self.my_satellite.downmode ==  "DATA-LSB":
-                        INTERACTIVE = False
-                        icomTrx.setMode("LSB")
-                        doppler_thres = 0
-                    elif self.my_satellite.downmode ==  "DATA-USB":
-                        INTERACTIVE = False
-                        icomTrx.setMode("USB")
-                        doppler_thres = 0      
-                    elif self.my_satellite.downmode == "CW":
-                        INTERACTIVE = True
-                        icomTrx.setMode("CW") 
-                        doppler_thres = DOPPLER_THRES_LINEAR
-                    else:
-                        print("*** Downlink mode not implemented yet: {bad}".format(bad=self.my_satellite.downmode))
-                        sys.exit()
-                    doppler_thres = int(doppler_thres)
-                    self.dopplerthresval.setText(str(doppler_thres) + " Hz")
-                    if self.my_satellite.rig_satmode == 1:
-                        icomTrx.setVFO("SUB")
-                    else:
-                        icomTrx.setVFO("VFOB")
-                    if self.my_satellite.upmode == "FM":
-                        icomTrx.setMode("FM")
-                    elif self.my_satellite.upmode == "FMN":
-                        icomTrx.setMode("FM")
-                    elif self.my_satellite.upmode == "LSB" or self.my_satellite.downmode ==  "DATA-LSB":
-                        icomTrx.setMode("LSB")
-                    elif self.my_satellite.upmode == "USB" or self.my_satellite.downmode ==  "DATA-USB":
-                        icomTrx.setMode("USB")
-                    elif self.my_satellite.upmode == "CW":
-                        icomTrx.setMode("CW") 
-                    else:
-                        print("*** Uplink mode not implemented yet: {bad}".format(bad=self.my_satellite.upmode))
-                        sys.exit()
-                elif RADIO != "910":
-                    print("*** Not implemented yet mate***")
-                    sys.exit()
-
-                icomTrx.setVFO("Main") 
-
-                date_val = strftime('%Y/%m/%d %H:%M:%S', gmtime())
-                myloc.date = ephem.Date(date_val)
-
-                F0 = rx_dopplercalc(self.my_satellite.tledata, self.my_satellite.F)
-                I0 = tx_dopplercalc(self.my_satellite.tledata, self.my_satellite.I)
-                self.rxdoppler_val.setText(str('{:,}'.format(float(rx_doppler_val_calc(self.my_satellite.tledata,self.my_satellite.F)))))
-                self.txdoppler_val.setText(str('{:,}'.format(float(tx_doppler_val_calc(self.my_satellite.tledata,self.my_satellite.I)))))
-                user_Freq = 0;
-                user_Freq_history = [0, 0, 0, 0]
-                vfo_not_moving = 0
-                vfo_not_moving_old = 0
-                ptt_state = 0
-                ptt_state_old = 0
-                
-                if self.my_satellite.rig_satmode == 1:
-                    icomTrx.setVFO("Main")
-                    #icomTrx.setToneOn(0)
-                    #self.combo3.setCurrentIndex(0);
-                    icomTrx.setFrequency(str(int(F0)))
-                    icomTrx.setVFO("SUB")
-                    icomTrx.setFrequency(str(int(I0)))
-                else:
-                    icomTrx.setVFO("VFOA")
-                    #icomTrx.setToneOn(0)
-                    #self.combo3.setCurrentIndex(0);
-                    icomTrx.setFrequency(str(int(F0)))
-                    if RX_TPX_ONLY == False:
-                        icomTrx.setVFO("VFOB")
-                        icomTrx.setFrequency(str(int(I0)))
-                        INTERACTIVE = False #for SSB packet sats
-                        icomTrx.setVFO("VFOA")
-                    else:
-                        icomTrx.setSplitOn(0)
-                
-                # Ensure that initial frequencies are always written 
-                tracking_init = 1
-
-                while TRACKING_ACTIVE == True:
-                    a = datetime.now()
-                    #date_val = strftime('%Y/%m/%d %H:%M:%S', gmtime())
-                    date_val = datetime.now(timezone.utc).strftime('%Y/%m/%d %H:%M:%S.%f')[:-3]
-                    myloc.date = ephem.Date(date_val)
-
-                    if INTERACTIVE == True:
-                        
-                        # Set RX VFO as standard
-                        if self.my_satellite.rig_satmode == 1:
-                            icomTrx.setVFO("Main")
-                        else:
-                            icomTrx.setVFO("VFOA")
-                            
-                        # read current RX
-                        try:
-                            user_Freq = int(icomTrx.getFrequency())
-                            updated_rx = 1
-                            user_Freq_history.pop(0)
-                            user_Freq_history.append(user_Freq)
-                        except:
-                            updated_rx = 0
-                            user_Freq = 0
-                        
-                        vfo_not_moving_old = vfo_not_moving
-                        vfo_not_moving = user_Freq_history.count(user_Freq_history[0]) == len(user_Freq_history)
-                        #print("Last n frequencies: " +str(user_Freq_history) +" --> no change: " + str(vfo_not_moving))
-                        # check for valid received freq and if dial is not moving (last two read frequencies are the same)
-                        if user_Freq > 0 and updated_rx == 1 and vfo_not_moving and self.my_satellite.new_cal == 0:
-                            # check if there is an offset from the dial and move up/downlink accordingly
-                            if abs(user_Freq - F0) > 1:
-                                if True:
-                                    if user_Freq > F0:
-                                        delta_F = user_Freq - F0
-                                        if self.my_satellite.mode == "REV":
-                                            self.my_satellite.I -= delta_F
-                                            I0 -= delta_F
-                                            self.my_satellite.F += delta_F
-                                        else:
-                                            self.my_satellite.I += delta_F
-                                            I0 += delta_F
-                                            self.my_satellite.F += delta_F
-                                    else:
-                                        delta_F = F0 - user_Freq
-                                        if self.my_satellite.mode == "REV":
-                                            self.my_satellite.I += delta_F
-                                            I0 += delta_F
-                                            self.my_satellite.F -= delta_F
-                                        else:
-                                            self.my_satellite.I -= delta_F
-                                            I0 -= delta_F
-                                            self.my_satellite.F -= delta_F
-                                    F0 = user_Freq
-                                            
-                        # check if dial isn't moving, might be skipable as later conditional check yields the same         
-                        if updated_rx and vfo_not_moving and vfo_not_moving_old:#old_user_Freq == user_Freq and False:
-                            new_rx_doppler = round(rx_dopplercalc(self.my_satellite.tledata, self.my_satellite.F + self.my_satellite.F_cal))
-                            #print("RXdo: "+str(new_rx_doppler))
-                            #print("satf: "+str(self.my_satellite.F))
-                            #print("FCAL: "+str(self.my_satellite.F_cal))
-                            if abs(new_rx_doppler-F0) > doppler_thres:
-                                rx_doppler = new_rx_doppler
-                                if self.my_satellite.rig_satmode == 1:
-                                    icomTrx.setVFO("Main")
-                                else:
-                                    icomTrx.setVFO("VFOA")
-                                
-                                icomTrx.setFrequency(str(rx_doppler))
-                                F0 = rx_doppler
-                        
-                            new_tx_doppler = round(tx_dopplercalc(self.my_satellite.tledata, self.my_satellite.I))
-                            if abs(new_tx_doppler-I0) > doppler_thres:
-                                tx_doppler = new_tx_doppler
-                                if self.my_satellite.rig_satmode == 1:
-                                    icomTrx.setVFO("SUB")
-                                else:
-                                    icomTrx.setVFO("VFOB")
-                                    # Don't switch VFO when PTT is pushed, to avoid switching VFO while TX 
-                                    while icomTrx.isPttOff == 0:
-                                        time.sleep(0.1)
-                                        
-                                icomTrx.setFrequency(str(tx_doppler))
-                                I0 = tx_doppler
-                            time.sleep(0.2)
-                    # FM sats, no dial input accepted!
-                    elif self.my_satellite.rig_satmode == 1:
-                        new_rx_doppler = round(rx_dopplercalc(self.my_satellite.tledata,self.my_satellite.F + self.my_satellite.F_cal))
-                        new_tx_doppler = round(tx_dopplercalc(self.my_satellite.tledata,self.my_satellite.I))
-                        if abs(new_rx_doppler-F0) > doppler_thres or tracking_init == 1:
-                                tracking_init = 0
-                                rx_doppler = new_rx_doppler
-                                icomTrx.setVFO("MAIN")
-                                icomTrx.setFrequency(str(rx_doppler))
-                                F0 = rx_doppler
-                        if abs(new_tx_doppler-I0) > doppler_thres or tracking_init == 1:
-                                tracking_init = 0
-                                tx_doppler = new_tx_doppler
-                                icomTrx.setVFO("SUB")
-                                icomTrx.setFrequency(str(tx_doppler))
-                                I0 = tx_doppler
-                                icomTrx.setVFO("MAIN")
-                        if doppler_thres > 0:
-                            time.sleep(FM_update_time) # Slower update rate on FM, max on linear sats
-                            
-                    else:
-                        new_rx_doppler = round(rx_dopplercalc(self.my_satellite.tledata,self.my_satellite.F + self.my_satellite.F_cal))
-                        new_tx_doppler = round(tx_dopplercalc(self.my_satellite.tledata,self.my_satellite.I))
-                        # 0 = PTT is pressed
-                        # 1 = PTT is released
-                        ptt_state_old = ptt_state
-                        ptt_state = icomTrx.isPttOff()
-                        # Check for RX -> TX transition
-                        if  ptt_state_old and ptt_state == 0 and abs(new_tx_doppler-I0) > doppler_thres:
-                            #icomTrx.setVFO("VFOB")
-                            print("TX inititated")
-                            tx_doppler = new_tx_doppler
-                            I0 = tx_doppler
-                            icomTrx.setFrequency(str(tx_doppler))
-                        if  ptt_state and abs(new_rx_doppler-F0) > doppler_thres:
-                            rx_doppler = new_rx_doppler
-                            F0 = rx_doppler
-                            icomTrx.setVFO("VFOA")
-                            icomTrx.setFrequency(str(rx_doppler))
-                        time.sleep(0.025)
-                        
-                    self.my_satellite.new_cal = 0
-                    time.sleep(0.01)
-                    b = datetime.now()
-                    c = b - a
-                    #print("Ups:" +str(1000000/c.microseconds))  
-                    
-
-        except:
-            print("Failed to open ICOM rig")
-            sys.exit()
-    
-    def recurring_utc_clock_timer(self):
-        date_val = datetime.now(timezone.utc).strftime('%Y/%m/%d %H:%M:%S.%f')[:-3]
-        myloc.date = ephem.Date(date_val)
-        self.log_time_val.setText(datetime.now(timezone.utc).strftime('%H:%M:%S')+"z")
-        if self.my_satellite.tledata != "":
-            self.log_sat_event_val.setText(str(sat_next_event_calc(self.my_satellite.tledata)))
-        if icomTrx.is_connected():
-            self.log_rig_state_val.setText("✔")
-            self.log_rig_state_val.setStyleSheet('color: green')
-        else:
-            self.log_rig_state_val.setText("✘")
-            self.log_rig_state_val.setStyleSheet('color: red')
-            
-    
-    def recurring_timer(self):
-        try:
-            date_val = datetime.now(timezone.utc).strftime('%Y/%m/%d %H:%M:%S.%f')[:-3]
-            myloc.date = ephem.Date(date_val)
-            
-            self.my_satellite.down_doppler_old = self.my_satellite.down_doppler
-            self.my_satellite.down_doppler = float(rx_doppler_val_calc(self.my_satellite.tledata,self.my_satellite.F))
-            self.my_satellite.down_doppler_rate = ((self.my_satellite.down_doppler - self.my_satellite.down_doppler_old)/2)/0.2
-            if abs(self.my_satellite.down_doppler_rate) > 100.0:
-                self.my_satellite.down_doppler_rate = 0.0
-                
-            self.my_satellite.up_doppler_old = self.my_satellite.up_doppler
-            self.my_satellite.up_doppler = float(tx_doppler_val_calc(self.my_satellite.tledata,self.my_satellite.I))
-            self.my_satellite.up_doppler_rate = ((self.my_satellite.up_doppler - self.my_satellite.up_doppler_old)/2)/0.2
-            if abs(self.my_satellite.up_doppler_rate) > 100.0:
-                self.my_satellite.up_doppler_rate = 0.0
-                
-            self.rxdoppler_val.setText(str('{:,}'.format(self.my_satellite.down_doppler)) + " Hz")
-            self.txdoppler_val.setText(str('{:,}'.format(self.my_satellite.up_doppler)) + " Hz")
-            self.rxdopplerrate_val.setText(str(format(self.my_satellite.down_doppler_rate, '.2f')) + " Hz/s")
-            self.txdopplerrate_val.setText(str(format(self.my_satellite.up_doppler_rate, '.2f')) + " Hz/s")
-            self.rxfreq.setText(str('{:,}'.format(F0))+ " Hz")
-            self.rxfreq_onsat.setText(str('{:,}'.format(self.my_satellite.F))+ " Hz")
-            self.txfreq.setText(str('{:,}'.format(I0))+ " Hz")
-            self.txfreq_onsat.setText(str('{:,}'.format(self.my_satellite.I))+ " Hz")
-            self.log_sat_status_ele_val.setText(str(sat_ele_calc(self.my_satellite.tledata)) + " °")
-            self.log_sat_status_azi_val.setText(str(sat_azi_calc(self.my_satellite.tledata)) + " °")
-            self.log_sat_status_height_val.setText(str(sat_height_calc(self.my_satellite.tledata)) + " km")
-            self.log_sat_status_illumintated_val.setText(sat_eclipse_calc(self.my_satellite.tledata))
-            
-            if DISPLAY_MAP:
-                self.map_canvas.lat = sat_lat_calc(self.my_satellite.tledata)
-                self.map_canvas.lon = sat_lon_calc(self.my_satellite.tledata)
-                self.map_canvas.alt_km = int(round(float(sat_height_calc(self.my_satellite.tledata))))
-                self.map_canvas.draw_map()
-
-            # Cloudlog: only log if F or I changed and satellite is above horizon
-            try:
-                elevation = float(sat_ele_calc(self.my_satellite.tledata))
-            except Exception:
-                elevation = -1
-            F_now = self.my_satellite.F
-            I_now = self.my_satellite.I
-            if elevation > 0.0 and (F_now != self._last_cloudlog_F or I_now != self._last_cloudlog_I):
-                worker = CloudlogWorker(
-                    sat=self.my_satellite,
-                    tx_freq=I_now,
-                    rx_freq=F_now,
-                    tx_mode=self.my_satellite.upmode,
-                    rx_mode=self.my_satellite.downmode,
-                    sat_name=self.my_satellite.name
-                )
-                QThreadPool.globalInstance().start(worker)
-                self._last_cloudlog_F = F_now
-                self._last_cloudlog_I = I_now
-        except:
-            print("Error in label timer")
-            traceback.print_exc()
-
-    @Slot(str)
-    def slot_select_satellite(self, sat_name):
-        # Set the combo box and call sat_changed in the main thread
-        for i in range(self.combo1.count()):
-            if self.combo1.itemText(i) == sat_name:
-                self.combo1.setCurrentIndex(i)
-                break
-        self.sat_changed(sat_name)
-
-    @Slot(str)
-    def slot_select_transponder(self, tpx_name):
-        for i in range(self.combo2.count()):
-            if self.combo2.itemText(i) == tpx_name:
-                self.combo2.setCurrentIndex(i)
-                break
-        self.tpx_changed(tpx_name)
-
-    @Slot(str)
-    def slot_set_subtone(self, tone):
-        for i in range(self.combo3.count()):
-            if self.combo3.itemText(i) == tone:
-                self.combo3.setCurrentIndex(i)
-                break
-        self.tone_changed(tone)
-
-    @Slot(int)
-    def slot_set_rx_offset(self, offset):
-        min_val = self.rxoffsetbox.minimum()
-        max_val = self.rxoffsetbox.maximum()
-        if min_val <= offset <= max_val:
-            self.rxoffsetbox.setValue(offset)
-
-    # The slots for start_tracking and stop_tracking are already connected to init_worker and the_stop_button_was_clicked
-
-    # Remove all QMetaObject.invokeMethod and run_on_ui_thread logic for GUI/timer operations in this file.
-    # Only start/stop timers in the main thread via these slots.
-
-    def get_current_az_el(self):
-        # Returns (az, el) as floats for the current satellite
-        try:
-            az = float(sat_azi_calc(self.my_satellite.tledata))
-            el = float(sat_ele_calc(self.my_satellite.tledata))
-            return az, el
-        except Exception as e:
-            print(f"Error getting current az/el: {e}")
-            return ROTATOR_AZ_PARK, ROTATOR_EL_PARK
-    def best_rotator_azimuth(self, current_az, target_az, az_max):
-        """
-        Returns the best azimuth to command the rotator to, considering overlap.
-        """
-        current_az = current_az % az_max
-        target_az = target_az % az_max
-        direct_diff = abs(target_az - current_az)
-        overlap_target = target_az
-        if az_max > 360:
-            # Try using overlap (e.g., 370 instead of 10)
-            if target_az < 90 and current_az > 270:
-                overlap_target = target_az + 360
-            elif target_az > 270 and current_az < 90:
-                overlap_target = target_az - 360
-        overlap_diff = abs(overlap_target - current_az)
-        if overlap_diff < direct_diff:
-            return overlap_target
-        else:
-            return target_az
-
-    def rotator_set_position(self, az, el):
-        if self.rotator:
-            # Get current rotator azimuth for shortest-path logic
-            current_az, _ = self.rotator.get_position()
-            if current_az is not None:
-                az_to_send = self.best_rotator_azimuth(current_az, az, ROTATOR_AZ_MAX)
-            else:
-                az_to_send = az
-            self.rotator.set_position(az_to_send, el)
-            self.update_rotator_position()
-
-    def rotator_park(self, az_park, el_park):
-        if self.rotator:
-            self.rotator.park(az_park, el_park)
-            self.update_rotator_position()
-
-    def rotator_stop(self):
-        if self.rotator:
-            self.rotator.stop()
-            self.update_rotator_position()
-
-    def park_rotators(self):
-        self.rotator_park(ROTATOR_AZ_PARK, ROTATOR_EL_PARK)
-        print("Rotator parked.")
-
-    def stop_rotators(self):
-        self.rotator_stop()
-        print("Rotator stopped.")
-
-    def start_rotator_thread(self):
-        if ROTATOR_ENABLED and self.rotator and not self.rotator_thread:
-            self.rotator_thread = rotator.RotatorThread(
-                self.rotator,
-                self.get_current_az_el,
-                ROTATOR_MIN_ELEVATION,
-                ROTATOR_AZ_PARK,
-                ROTATOR_EL_PARK
-            )
-            self.rotator_thread.daemon = True
-            self.rotator_thread.start()
-            print("Rotator thread started.")
-            self.update_rotator_position()
-    def stop_rotator_thread(self):
-        if self.rotator_thread:
-            self.rotator_thread.stop()
-            self.rotator_thread.join(timeout=2)
-            self.rotator_thread = None
-            print("Rotator thread stopped.")
-    def closeEvent(self, event):
-        # Ensure rotator is stopped and parked on exit
-        if ROTATOR_ENABLED:
-            self.stop_rotator_thread()
-            self.park_rotators()
-            if self.rotator:
-                self.rotator.close()
-            self.stop_rotator_position_worker()
-        event.accept()
-
-    def update_rotator_position(self):
-        if self.rotator:
-            try:
-                az, el = self.rotator.get_position()
-                if az is not None and el is not None:
-                    self.rotator_az_val.setText(f"{az}°")
-                    self.rotator_el_val.setText(f"{el}°")
-                else:
-                    self.rotator_az_val.setText("Pos. error")
-                    self.rotator_el_val.setText("Pos. error")
-            except Exception as e:
-                print(f"Error updating rotator position: {e}")
-                self.rotator_az_val.setText("error")
-                self.rotator_el_val.setText("error")
-        elif ROTATOR_ENABLED:
-            self.rotator_az_val.setText("")
-            self.rotator_el_val.setText("")
-
-    def start_rotator_position_worker(self):
-        if self.rotator:
-            self.rotator_position_worker = RotatorPositionWorker(self.rotator, poll_interval=2.0)
-            self.rotator_position_worker.signals.position.connect(self.handle_rotator_position_update)
-            QThreadPool.globalInstance().start(self.rotator_position_worker)
-
-    def stop_rotator_position_worker(self):
-        if self.rotator_position_worker:
-            self.rotator_position_worker.stop()
-            self.rotator_position_worker = None
-
-    @Slot(object, object)
-    def handle_rotator_position_update(self, az, el):
-        if az is not None and el is not None:
-            self.rotator_az_val.setText(f"{az}°")
-            self.rotator_el_val.setText(f"{el}°")
-        else:
-            self.rotator_az_val.setText("Pos. error")
-            self.rotator_el_val.setText("Pos. error")
-
-class WorkerSignals(QObject):
-    finished = Signal()
-    error = Signal(tuple)
-    result = Signal(object)
-    progress = Signal(int)
-    position = Signal(object, object)  # az, el
-
-class Worker(QRunnable):
-
-    def __init__(self, fn, *args, **kwargs):
-        super(Worker, self).__init__()
-
-        # Store constructor arguments (re-used for processing)
-        self.fn = fn
-        self.args = args
-        self.kwargs = kwargs
-        self.signals = WorkerSignals()
-
-        # Add the callback to our kwargs
-        self.kwargs['progress_callback'] = self.signals.progress
-
-    @Slot()
-    def run(self):
-        '''
-        Initialise the runner function with passed args, kwargs.
-        '''
-
-        # Retrieve args/kwargs here; and fire processing using them
-        try:
-            result = self.fn(*self.args, **self.kwargs)
-        except:
-            traceback.print_exc()
-            exctype, value = sys.exc_info()[:2]
-            self.signals.error.emit((exctype, value, traceback.format_exc()))
-        else:
-            self.signals.result.emit(result)  # Return the result of the processing
-        finally:
-            self.signals.finished.emit()  # Done
-
-class RotatorPositionWorker(QRunnable):
-    def __init__(self, rotator, poll_interval=2.0):
-        super().__init__()
-        self.rotator = rotator
-        self.poll_interval = poll_interval
-        self.signals = WorkerSignals()
-        self._running = True
-
-    def stop(self):
-        self._running = False
-
-    @Slot()
-    def run(self):
-        while self._running:
-            try:
-                az, el = self.rotator.get_position()
-                self.signals.position.emit(az, el)
-            except Exception as e:
-                self.signals.position.emit(None, None)
-            time.sleep(self.poll_interval)
-
-## Starts here:
-if RADIO != "9700" and RADIO != "705" and RADIO != "818" and RADIO != "910":
-    print("***  Icom radio not supported: {badmodel}".format(badmodel=RADIO))
-    sys.exit()
-
-
-app = QApplication(sys.argv)
-window = MainWindow()
-apply_stylesheet(app, theme="dark_lightgreen.xml")
-tooltip_stylesheet = """
-        QToolTip {
-            color: white;
-            background-color: black;
-        }
-        QComboBox {
-            color: white;
-        }
-        QSpinBox {
-            color: white;
-        }
-        QLineEdit {
-            color: white;
-        }
-    """
-tooltip_stylesheet_rpi = """
-        QToolTip {
-            color: white;
-            background-color: black;
-        }
-        QComboBox {
-            color: white;
-            font-size: 20pt;
-        }
-        QSpinBox {
-            color: white;
-            font-size: 20pt;
-        }
-        QLineEdit {
-            color: white;
-        }
-        QLabel{font-size: 18pt;}
-        QButton{font-size: 18pt;}
-        QPushButton{font-size: 20pt;}
-    """
-app.setStyleSheet(app.styleSheet()+tooltip_stylesheet)
-window.show()
-app.exec()
-
+# Autor:
+#   Original from K8DP Doug Papay (v0.1)
+#
+#   Adapted v0.3 by EA4HCF Pedro Cabrera
+#
+#   v0.4 and beyond: Extended, partly rewritten and adapted from hamlib to direct radio control by DL3JOP Joshua Petry
+
+### Mandatory imports
+import ephem
+import socket
+import sys
+import math
+import time
+import re
+import urllib.request
+import traceback
+from lib import icom
+import os
+import numpy as np
+import threading
+from time import gmtime, strftime
+from datetime import datetime, timedelta, timezone
+from configparser import ConfigParser
+from PySide6.QtGui import *
+from PySide6.QtWidgets import *
+from PySide6.QtCore import *
+from qt_material import apply_stylesheet
+import requests
+
+from lib import rotator
+
+
+### Read config and import additional libraries if needed
+# parsing config file
+try:
+    with open('config.ini') as f:
+        f.close()
+        configur = ConfigParser()
+        configur.read('config.ini')
+except IOError:
+    print("Failed to find configuration file!")
+    sys.exit()
+
+# Set environment variables
+LATITUDE = configur.get('qth','latitude')
+LONGITUDE = configur.get('qth','longitude')
+ALTITUDE = configur.getfloat('qth','altitude')
+STEP_RX = configur.getint('qth','step_rx')
+MAX_OFFSET_RX = configur.getint('qth','max_offset_rx')
+TLEFILE = configur.get('satellite','tle_file')
+TLEURL = configur.get('satellite','tle_url')
+DOPPLER_THRES_FM = configur.get('satellite', 'doppler_threshold_fm')
+DOPPLER_THRES_LINEAR = configur.get('satellite', 'doppler_threshold_linear')
+SQFILE = configur.get('satellite','sqffile')
+RADIO = configur.get('icom','radio')
+CVIADDR = configur.get('icom','cviaddress')
+SERIALPORT = configur.get('icom', 'serialport')
+RIG_TYPE = configur.get('icom', 'rig_type')
+LAST_TLE_UPDATE = configur.get('misc', 'last_tle_update')
+TLE_UPDATE_INTERVAL = configur.get('misc', 'tle_update_interval')
+DISPLAY_MAP = False
+# Rotator config
+ROTATOR_ENABLED = configur.getboolean('rotator', 'enabled', fallback=False)
+ROTATOR_SERIAL_PORT = configur.get('rotator', 'serial_port', fallback='COM4')
+ROTATOR_BAUDRATE = configur.getint('rotator', 'baudrate', fallback=4800)
+ROTATOR_AZ_PARK = configur.getint('rotator', 'az_park', fallback=0)
+ROTATOR_EL_PARK = configur.getint('rotator', 'el_park', fallback=0)
+ROTATOR_AZ_MIN = configur.getint('rotator', 'az_min', fallback=0)
+ROTATOR_AZ_MAX = configur.getint('rotator', 'az_max', fallback=450)
+ROTATOR_EL_MIN = configur.getint('rotator', 'el_min', fallback=0)
+ROTATOR_EL_MAX = configur.getint('rotator', 'el_max', fallback=180)
+ROTATOR_MIN_ELEVATION = configur.getint('rotator', 'min_elevation', fallback=5)
+
+
+# Cloudlog config
+CLOUDLOG_API_KEY = configur.get('Cloudlog', 'api_key', fallback=None)
+CLOUDLOG_URL = configur.get('Cloudlog', 'url', fallback=None)
+CLOUDLOG_ENABLED = configur.getboolean('Cloudlog', 'enabled', fallback=False)
+
+# Webapi config
+if configur.has_section('web_api') and configur.getboolean('web_api', 'enabled'):
+    WEBAPI_ENABLED = True
+else:
+    WEBAPI_ENABLED = False
+if configur.has_section('web_api') and configur.getboolean('web_api', 'debug'):
+    WEBAPI_DEBUG_ENABLED = True
+else:
+    WEBAPI_DEBUG_ENABLED = False
+WEBAPI_PORT = configur.getint('web_api', 'port', fallback=5000)
+    
+if configur.get('icom', 'fullmode') == "True":
+    OPMODE = True
+elif configur.get('icom', 'fullmode') == "False":
+    OPMODE = False
+if configur.get('misc', 'display_map') == "True":
+    DISPLAY_MAP = True
+    from matplotlib.backends.backend_qt5agg import FigureCanvasQTAgg as FigureCanvas
+    import matplotlib.pyplot as plt
+    import cartopy.crs as ccrs
+    import cartopy.feature as cfeature
+    from pyproj import Geod
+elif configur.get('misc', 'display_map') == "False":
+    DISPLAY_MAP = False
+
+if configur.has_section('web_api') and configur.getboolean('web_api', 'enabled'):
+    from lib import web_api  # Import the web API module
+    from lib import web_api_proxy
+
+### Global constants
+C = 299792458.
+subtone_list = ["None", "67 Hz", "71.9 Hz", "74.4 Hz", "141.3 Hz"]
+if DISPLAY_MAP:
+    GEOD = Geod(ellps="WGS84")
+
+
+### Helper functions
+## Calculates the tx doppler frequency
+def tx_dopplercalc(ephemdata, freq_at_sat):
+    ephemdata.compute(myloc)
+    doppler = int(freq_at_sat + ephemdata.range_velocity * freq_at_sat / C)
+    return doppler
+## Calculates the rx doppler frequency
+def rx_dopplercalc(ephemdata, freq_at_sat):
+    ephemdata.compute(myloc)
+    doppler = int(freq_at_sat - ephemdata.range_velocity * freq_at_sat / C)
+    return doppler
+## Calculates the tx doppler error   
+def tx_doppler_val_calc(ephemdata, freq_at_sat):
+    ephemdata.compute(myloc)
+    doppler = format(float(ephemdata.range_velocity * freq_at_sat / C), '.2f')
+    return doppler
+## Calculates the rx doppler error   
+def rx_doppler_val_calc(ephemdata, freq_at_sat):
+    ephemdata.compute(myloc)
+    doppler = format(float(-ephemdata.range_velocity * freq_at_sat / C),'.2f')
+    return doppler
+## Calculates sat elevation at observer
+def sat_ele_calc(ephemdata):
+    ephemdata.compute(myloc)
+    ele = format(ephemdata.alt/ math.pi * 180.0,'.2f' )
+    return ele    
+## Calculates sat azimuth at observer
+def sat_azi_calc(ephemdata):
+    ephemdata.compute(myloc)
+    azi = format(ephemdata.az/ math.pi * 180.0,'.2f' )
+    return azi
+## Calculates sat subpoint latitude
+def sat_lat_calc(ephemdata):
+    ephemdata.compute(myloc)
+    return format(ephemdata.sublat/ math.pi * 180.0,'.1f' )  
+## Calculates sat subpoint longitude
+def sat_lon_calc(ephemdata):
+    ephemdata.compute(myloc)
+    return format(ephemdata.sublong/ math.pi * 180.0,'.1f' )
+## Calculates sat height at observer
+def sat_height_calc(ephemdata):
+    ephemdata.compute(myloc)
+    height = format(float(ephemdata.elevation)/1000.0,'.2f') 
+    return height
+## Calculates sat eclipse status
+def sat_eclipse_calc(ephemdata):
+    ephemdata.compute(myloc)
+    eclipse = ephemdata.eclipsed
+    if eclipse:
+        return "☾"
+    else:
+        return "☀︎"
+## Calculates sat footprint diameter
+def footprint_radius_km(alt_km):
+    return 6371 * np.arccos(6371 / (6371 + alt_km))    
+## Calculates next sat pass at observer
+def sat_next_event_calc(ephemdata):
+    event_loc = myloc
+    event_ephemdata = ephemdata
+    event_epoch_time = datetime.now(timezone.utc)
+    event_date_val = event_epoch_time.strftime('%Y/%m/%d %H:%M:%S.%f')[:-3]
+    event_loc.date = ephem.Date(event_date_val)
+    event_ephemdata.compute(event_loc)
+    rise_time,rise_azi,tca_time,tca_alt,los_time,los_azi = event_loc.next_pass(event_ephemdata)
+    rise_time = rise_time.datetime().replace(tzinfo=timezone.utc)
+    tca_time = tca_time.datetime().replace(tzinfo=timezone.utc)
+    los_time = los_time.datetime().replace(tzinfo=timezone.utc)
+    ele = format(event_ephemdata.alt/ math.pi * 180.0,'.2f' )
+    if float(ele) <= 0.0:
+        #Display next rise
+        aos_cnt_dwn = rise_time - event_epoch_time
+        return "AOS in " + str(time.strftime('%H:%M:%S', time.gmtime(aos_cnt_dwn.total_seconds())))
+    else:
+        # Display TCA and LOS, as the sat is already on the horion next_pass() ignores the current pass. Therefore we shift the time back by half a orbit period :D
+        orbital_period = int(86400/(event_ephemdata.n))
+        event_epoch_time = datetime.now(timezone.utc) - timedelta(seconds=int(orbital_period/2))
+        event_date_val = event_epoch_time.strftime('%Y/%m/%d %H:%M:%S.%f')[:-3]
+        event_loc.date = ephem.Date(event_date_val)
+        event_ephemdata.compute(event_loc)
+        ephemdata.compute(myloc) # This is a workaround. Investigation needed
+        rise_time,rise_azi,tca_time,tca_alt,los_time,los_azi = event_loc.next_pass(event_ephemdata)
+        # Got right TCA and LOS, switch back to current epoch time
+        event_epoch_time = datetime.now(timezone.utc)
+        event_date_val = event_epoch_time.strftime('%Y/%m/%d %H:%M:%S.%f')[:-3]
+        event_loc.date = ephem.Date(event_date_val)
+        tca_time = tca_time.datetime().replace(tzinfo=timezone.utc)
+        los_time = los_time.datetime().replace(tzinfo=timezone.utc)
+        tca_cnt_dwn = tca_time - event_epoch_time
+        los_cnt_dwn = los_time - event_epoch_time
+        if tca_cnt_dwn.days >= 0:
+            return "TCA in " + str(time.strftime('%H:%M:%S', time.gmtime(tca_cnt_dwn.total_seconds())))
+        else:
+            return "LOS in " + str(time.strftime('%H:%M:%S', time.gmtime(los_cnt_dwn.total_seconds())))
+            
+    return "Error"
+## Error "handler"    
+def MyError():
+    print("Failed to find required file!")
+    sys.exit()
+    
+# Function to send data to Cloudlog (now only used by worker)
+def send_to_cloudlog(sat, tx_freq, rx_freq, tx_mode, rx_mode, sat_name):
+    if not CLOUDLOG_ENABLED:
+        print("Cloudlog: Disabled in config.ini")
+        return
+    if not CLOUDLOG_API_KEY or not CLOUDLOG_URL:
+        print("Cloudlog API key or URL not set in config.ini")
+        return
+    # Convert FMN to FM for Cloudlog
+    tx_mode_send = 'FM' if tx_mode == 'FMN' else tx_mode
+    rx_mode_send = 'FM' if rx_mode == 'FMN' else rx_mode
+    url = CLOUDLOG_URL.rstrip('/') + '/index.php/api/radio'
+    payload = {
+        "key": CLOUDLOG_API_KEY,
+        "radio": "QTRigDoppler",
+        "frequency": str(int(tx_freq)),
+        "mode": tx_mode_send,
+        "frequency_rx": str(int(rx_freq)),
+        "mode_rx": rx_mode_send,
+        "prop_mode": "SAT",
+        "sat_name": sat_name,
+    }
+    try:
+        response = requests.post(url, json=payload, timeout=5)
+        if response.status_code == 200:
+            print("Cloudlog API: Success")
+        else:
+            print(f"Cloudlog API: Failed with status {response.status_code}: {response.text}")
+    except Exception as e:
+        print(f"Cloudlog API: Exception occurred: {e}")
+
+# CloudlogWorker for background posting
+class CloudlogWorker(QRunnable):
+    def __init__(self, sat, tx_freq, rx_freq, tx_mode, rx_mode, sat_name):
+        super().__init__()
+        self.sat = sat
+        self.tx_freq = tx_freq
+        self.rx_freq = rx_freq
+        self.tx_mode = tx_mode
+        self.rx_mode = rx_mode
+        self.sat_name = sat_name
+    def run(self):
+        send_to_cloudlog(self.sat, self.tx_freq, self.rx_freq, self.tx_mode, self.rx_mode, self.sat_name)
+
+#i = 0
+useroffsets = []
+for (each_key, each_val) in configur.items('offset_profiles'):
+    # Format SATNAME:RXoffset,TXoffset
+    useroffsets += [each_val.split(',')]
+    #i+=1
+
+# radio frequencies
+F0=0.0
+I0=0.0
+f_cal = 0
+i_cal = 0
+doppler_thres = 0
+FM_update_time = 0.3
+
+myloc = ephem.Observer()
+myloc.lon = LONGITUDE
+myloc.lat = LATITUDE
+myloc.elevation = ALTITUDE
+
+TRACKING_ACTIVE = True # tracking on/off
+INTERACTIVE = False # read user vfo/dial input - disable for inband packet
+RX_TPX_ONLY = False
+RIG_CONNECTED = False
+if configur['icom']['radio'] == '9700':
+    icomTrx = icom.icom(SERIALPORT, '19200', 96)
+elif configur['icom']['radio'] == '910':
+    icomTrx = icom.icom(SERIALPORT, '19200', 96)
+RIG_CONNECTED = icomTrx.is_connected()    
+
+class Satellite:
+    name = ""
+    noradid = 0
+    amsatname= ""
+    downmode = ""
+    upmode = ""
+    mode = ""
+    F = 0
+    F_init = 0
+    F_cal = 0
+    I = 0
+    I_init = 0
+    I_cal = 0
+    new_cal = 0
+    down_doppler = 0
+    down_doppler_old = 0
+    down_doppler_rate = 0
+    up_doppler = 0
+    up_doppler_old = 0
+    up_doppler_rate = 0
+    tledata = ""
+    tle_age = "n/a"
+    rig_satmode = 0
+    
+if DISPLAY_MAP:
+    class SatMapCanvas(FigureCanvas):
+        def __init__(self, lat, lon, alt_km):
+            self.fig = plt.figure()
+            self.fig.subplots_adjust(left=0, right=1, top=1, bottom=0)
+            super().__init__(self.fig)
+            self.lat = lat
+            self.lon = lon
+            self.alt_km = alt_km
+            self.ax = self.fig.add_subplot(1, 1, 1, projection=ccrs.PlateCarree())
+            self.ax.clear()
+            self.ax.set_global()
+            self.ax.stock_img()
+            self.ax.coastlines()
+            self.ax.add_feature(cfeature.BORDERS, linestyle=':')
+            self.ax.set_aspect('auto')
+
+    
+        def draw_map(self):
+            for l in self.ax.get_lines():
+                l.remove()
+    
+            # Generate geodesic footprint
+            azimuths = np.linspace(0, 360, 361)
+            radius_m = footprint_radius_km(self.alt_km) * 1000
+            lons, lats, _ = GEOD.fwd(
+                np.full(azimuths.shape, self.lon),
+                np.full(azimuths.shape, self.lat),
+                azimuths,
+                np.full(azimuths.shape, radius_m)
+            )
+    
+            # Normalize longitudes
+            lons = ((lons + 180) % 360) - 180
+            lats = np.clip(lats, -90, 90)
+    
+            # Split into segments to handle wraparound
+            segments = []
+            seg_lon = [lons[0]]
+            seg_lat = [lats[0]]
+            for i in range(1, len(lons)):
+                if abs(lons[i] - lons[i-1]) > 180 or abs(lats[i] - lats[i-1]) > 90:
+                    segments.append((seg_lon, seg_lat))
+                    seg_lon = []
+                    seg_lat = []
+                seg_lon.append(lons[i])
+                seg_lat.append(lats[i])
+            if seg_lon:
+                segments.append((seg_lon, seg_lat))
+    
+            # Plot all segments
+            for seg_lon, seg_lat in segments:
+                self.ax.plot(seg_lon, seg_lat, 'b--', transform=ccrs.PlateCarree(), linewidth=1)
+            
+            # Plot satellite subpoint
+            self.ax.plot(float(self.lon), float(self.lat), 'ro', markersize=6, label="Subpoint", transform=ccrs.PlateCarree())
+    
+            self.draw()
+
+
+class MainWindow(QMainWindow):
+    def __init__(self, *args, **kwargs):
+        super(MainWindow, self).__init__(*args, **kwargs)
+        
+        ## Pyinstaller Splashscreen handler
+        if '_PYI_SPLASH_IPC' in os.environ:
+            import pyi_splash
+            pyi_splash.update_text('UI Loaded ...')
+            pyi_splash.close()
+        
+        ### All of this should be moved to a global settings struct ....
+        global LATITUDE
+        global LONGITUDE
+        global ALTITUDE
+        global STEP_RX
+        global MAX_OFFSET_RX
+        global DOPPLER_THRES_FM
+        global DOPPLER_THRES_LINEAR
+
+        # satellite
+        global TLEFILE
+        global TLEURL
+        global SQFILE
+
+        # Radio
+        global RADIO
+        global CVIADDR
+        global OPMODE
+
+        self.counter = 0
+        self.my_satellite = Satellite()
+        
+        if WEBAPI_ENABLED:
+            # Register this window with the web API
+            web_api.register_window(self)
+        
+            # Start web API server in a separate thread if enabled
+            self.web_api_thread = threading.Thread(target=web_api.run_socketio, daemon=True)
+            self.web_api_thread.start()
+            print(f"Web API server started on port {configur.get('web_api', 'port', fallback='5000')}")
+        
+            # Set up the web API proxy for thread-safe GUI/timer operations
+            self.web_api_proxy = web_api_proxy.WebApiGuiProxy()
+            self.web_api_proxy.select_satellite.connect(self.slot_select_satellite)
+            self.web_api_proxy.select_transponder.connect(self.slot_select_transponder)
+            self.web_api_proxy.set_subtone.connect(self.slot_set_subtone)
+            self.web_api_proxy.set_rx_offset.connect(self.slot_set_rx_offset)
+            self.web_api_proxy.start_tracking.connect(self.init_worker)
+            self.web_api_proxy.stop_tracking.connect(self.the_stop_button_was_clicked)
+            
+        # Rotator integration
+        self.ROTATOR_ENABLED = ROTATOR_ENABLED
+        self.rotator = None
+        self.rotator_thread = None
+        self.rotator_error = None
+        if ROTATOR_ENABLED:
+            try:
+                self.rotator = rotator.YaesuRotator(
+                    ROTATOR_SERIAL_PORT,
+                    baudrate=ROTATOR_BAUDRATE,
+                    az_min=ROTATOR_AZ_MIN,
+                    az_max=ROTATOR_AZ_MAX,
+                    el_min=ROTATOR_EL_MIN,
+                    el_max=ROTATOR_EL_MAX
+                )
+            except Exception as e:
+                self.rotator_error = f"Rotator init failed: {e}"
+                print(self.rotator_error)
+                self.rotator = None
+
+
+        
+        self.setWindowTitle("QTRigDoppler")
+        #self.setGeometry(3840*2, 0, 718, 425)
+        
+        ### Overview Page
+
+        overview_pagelayout = QVBoxLayout()
+
+        control_layout = QHBoxLayout()
+        map_layout = QHBoxLayout()
+        log_layout = QHBoxLayout()
+        #log_layout.setAlignment(Qt.AlignVCenter)
+
+        overview_pagelayout.addLayout(control_layout)
+        if DISPLAY_MAP:
+            overview_pagelayout.addLayout(map_layout)
+        overview_pagelayout.addLayout(log_layout)
+        
+        labels_layout = QVBoxLayout()
+        combo_layout = QVBoxLayout()
+        button_layout = QVBoxLayout()
+
+        combo_layout.setAlignment(Qt.AlignVCenter)
+
+        control_layout.addLayout(combo_layout, stretch=1)
+        control_layout.addLayout(labels_layout, stretch=1)
+        control_layout.addLayout(button_layout, stretch=1)
+
+        self.sattext = QLabel("Satellite:")
+        self.sattext.setAlignment(Qt.AlignHCenter | Qt.AlignVCenter)
+        combo_layout.addWidget(self.sattext)
+
+        self.combo1 = QComboBox()
+        self.sat_list_view = self.combo1.view()
+        self.sat_list_view.setVerticalScrollMode(QAbstractItemView.ScrollPerPixel)        
+        QScroller.grabGesture(self.sat_list_view.viewport(), QScroller.LeftMouseButtonGesture)
+        satlist = []
+        with open(SQFILE, 'r') as h:
+            sqfdata = h.readlines() 
+            for line in sqfdata:
+                if ',' and not ";" in line:
+                    newitem = str(line.split(",")[0].strip())
+                    satlist += [newitem]
+        satlist = list(dict.fromkeys(satlist))  # Deduplicate
+
+        def sat_sort_key(name):
+            match = re.match(r"([A-Za-z]+)-(\d+)", name)
+            if match:
+                prefix, num = match.groups()
+                return (prefix, int(num))
+            return (name, 0)
+        satlist.sort(key=sat_sort_key)
+        self.combo1.addItems(['Select one...'])
+        self.combo1.addItems(satlist)
+        self.combo1.currentTextChanged.connect(self.sat_changed) 
+        combo_layout.addWidget(self.combo1)
+        
+        self.tpxtext = QLabel("Transponder:")
+        self.tpxtext.setAlignment(Qt.AlignHCenter | Qt.AlignVCenter)
+        combo_layout.addWidget(self.tpxtext)
+        self.combo2 = QComboBox()
+        self.tpx_list_view = self.combo1.view()
+        self.tpx_list_view.setVerticalScrollMode(QAbstractItemView.ScrollPerPixel)        
+        QScroller.grabGesture(self.tpx_list_view.viewport(), QScroller.LeftMouseButtonGesture)
+        # Ensure the currentTextChanged signal is connected to tpx_changed
+        try:
+            self.combo2.currentTextChanged.disconnect()  # Disconnect any existing connections first
+        except:
+            pass  # Ignore if there were no connections
+        self.combo2.currentTextChanged.connect(self.tpx_changed) 
+        print("Connected combo2.currentTextChanged to tpx_changed")
+        combo_layout.addWidget(self.combo2)
+        
+        self.tonetext = QLabel("Subtone:")
+        self.tonetext.setAlignment(Qt.AlignHCenter | Qt.AlignVCenter)
+        combo_layout.addWidget(self.tonetext)
+        self.combo3 = QComboBox()
+        self.combo3.addItems(subtone_list)
+        self.combo3.currentTextChanged.connect(self.tone_changed) 
+        combo_layout.addWidget(self.combo3)
+        
+        doppler_thres_layout = QHBoxLayout()
+        self.dopplerthreslabel = QLabel("Doppler threshold:")
+        doppler_thres_layout.addWidget(self.dopplerthreslabel)
+        self.dopplerthresval = QLabel("0.0")
+        doppler_thres_layout.addWidget(self.dopplerthresval)
+        #combo_layout.addLayout(doppler_thres_layout)
+        
+        # 1x Label: RX Offset
+        self.rxoffsetboxtitle = QLabel("RX Offset:")
+        self.rxoffsetboxtitle.setAlignment(Qt.AlignHCenter | Qt.AlignVCenter)
+        combo_layout.addWidget(self.rxoffsetboxtitle)
+
+        # 1x QSlider (RX offset)
+        self.rxoffsetbox = QSpinBox()
+        self.rxoffsetbox.setMinimum(-MAX_OFFSET_RX)
+        self.rxoffsetbox.setMaximum(MAX_OFFSET_RX)
+        self.rxoffsetbox.setSingleStep(int(STEP_RX))
+        self.rxoffsetbox.valueChanged.connect(self.rxoffset_value_changed)
+        combo_layout.addWidget(self.rxoffsetbox)
+        
+        offset_button_layout = QHBoxLayout()
+        labels = ["+1000", "+100", "+10", "-10", "-100", "-1000"]
+        self.offset_buttons = [QPushButton(label) for label in labels]
+        
+        for button in self.offset_buttons:
+            button.setStyleSheet("font-size: 8pt;")
+            button.clicked.connect(lambda _, b=button: self.rxoffset_button_pushed(b.text()))
+            offset_button_layout.addWidget(button)
+
+        combo_layout.addLayout(offset_button_layout)
+
+        myFont=QFont()
+        myFont.setBold(True)
+        
+        groupbox_downlink = QGroupBox()
+        groupbox_downlink.setStyleSheet("QGroupBox{padding-top:5px;padding-bottom:5px; margin-top:0px}")
+        labels_layout.addWidget(groupbox_downlink)
+        vbox_downlink = QVBoxLayout()
+        groupbox_downlink.setLayout(vbox_downlink)
+        
+        rx_labels_sat_layout = QHBoxLayout()
+        # 1x Label: RX freq Satellite
+        self.rxfreqsat_lbl = QLabel("RX @ Sat:")
+        self.rxfreqsat_lbl.setStyleSheet("QLabel{font-size: 12pt;}")
+        self.rxfreqsat_lbl.setFont(myFont)
+        rx_labels_sat_layout.addWidget(self.rxfreqsat_lbl)
+
+        self.rxfreq_onsat = QLabel("435,500,000.0 Hz")
+        self.rxfreq_onsat.setStyleSheet("QLabel{font-size: 12pt;}")
+        self.rxfreq_onsat.setFont(myFont)
+        rx_labels_sat_layout.addWidget(self.rxfreq_onsat)
+        vbox_downlink.addLayout(rx_labels_sat_layout)
+        
+        rx_labels_radio_layout = QHBoxLayout()
+        # 1x Label: RX freq
+        self.rxfreqtitle = QLabel("RX @ Radio:")
+        rx_labels_radio_layout.addWidget(self.rxfreqtitle)
+
+        self.rxfreq = QLabel("435,500,000.0 Hz")
+        rx_labels_radio_layout.addWidget(self.rxfreq)
+        
+        vbox_downlink.addLayout(rx_labels_radio_layout)
+
+        
+        # 1x Label: RX Doppler Satellite
+        rx_doppler_freq_layout = QHBoxLayout()
+        self.rxdopplersat_lbl = QLabel("Doppler:")
+        rx_doppler_freq_layout.addWidget(self.rxdopplersat_lbl)
+
+        self.rxdoppler_val = QLabel("0.0 Hz")
+        rx_doppler_freq_layout.addWidget(self.rxdoppler_val)
+        
+        vbox_downlink.addLayout(rx_doppler_freq_layout)
+        
+        # 1x Label: RX Doppler RateSatellite
+        rx_doppler_rate_layout = QHBoxLayout()
+        self.rxdopplerratesat_lbl = QLabel("Rate:")
+        rx_doppler_rate_layout.addWidget(self.rxdopplerratesat_lbl)
+
+        self.rxdopplerrate_val = QLabel("0.0 Hz/s")
+        rx_doppler_rate_layout.addWidget(self.rxdopplerrate_val)
+        
+        vbox_downlink.addLayout(rx_doppler_rate_layout)
+        
+        groupbox_uplink = QGroupBox()
+        groupbox_uplink.setStyleSheet("QGroupBox{padding-top:5px;padding-bottom:5px; margin-top:0px}")
+        labels_layout.addWidget(groupbox_uplink)
+        vbox_uplink = QVBoxLayout()
+        groupbox_uplink.setLayout(vbox_uplink)
+
+        tx_labels_sat_layout = QHBoxLayout()
+        # 1x Label: TX freq Satellite
+        self.txfreqsat_lbl = QLabel("TX @ Sat:")
+        self.txfreqsat_lbl.setStyleSheet("QLabel{font-size: 12pt;}")
+        self.txfreqsat_lbl.setFont(myFont)
+        tx_labels_sat_layout.addWidget(self.txfreqsat_lbl)
+
+        self.txfreq_onsat = QLabel("145,900,000.0 Hz")
+        self.txfreq_onsat.setStyleSheet("QLabel{font-size: 12pt;}")
+        self.txfreq_onsat.setFont(myFont)
+        tx_labels_sat_layout.addWidget(self.txfreq_onsat)
+        vbox_uplink.addLayout(tx_labels_sat_layout)
+        
+        tx_labels_radio_layout = QHBoxLayout()
+        # 1x Label: TX freq
+        self.txfreqtitle = QLabel("TX @ Radio:")
+        tx_labels_radio_layout.addWidget(self.txfreqtitle)
+
+        self.txfreq = QLabel("145,900,000.0 Hz")
+        tx_labels_radio_layout.addWidget(self.txfreq)
+        
+        vbox_uplink.addLayout(tx_labels_radio_layout)
+        
+        
+        # 1x Label: TX Doppler Satellite
+        tx_doppler_freq_layout = QHBoxLayout()
+        self.txdopplersat_lbl = QLabel("Doppler:")
+        tx_doppler_freq_layout.addWidget(self.txdopplersat_lbl)
+
+        self.txdoppler_val = QLabel("0.0 Hz")
+        tx_doppler_freq_layout.addWidget(self.txdoppler_val)
+        
+        vbox_uplink.addLayout(tx_doppler_freq_layout)
+        
+        # 1x Label: TX Doppler RateSatellite
+        tx_doppler_rate_layout = QHBoxLayout()
+        self.txdopplerratesat_lbl = QLabel("Rate:")
+        tx_doppler_rate_layout.addWidget(self.txdopplerratesat_lbl)
+
+        self.txdopplerrate_val = QLabel("0.0 Hz/s")
+        tx_doppler_rate_layout.addWidget(self.txdopplerrate_val)
+        
+        vbox_uplink.addLayout(tx_doppler_rate_layout)
+        
+        # 1x QPushButton (Start)
+        self.Startbutton = QPushButton("Start Tracking")
+        self.Startbutton.clicked.connect(self.init_worker)
+        button_layout.addWidget(self.Startbutton)
+        self.Startbutton.setEnabled(False)
+
+        # 1x QPushButton (Stop)
+        self.Stopbutton = QPushButton("Stop Tracking")
+        self.Stopbutton.clicked.connect(self.the_stop_button_was_clicked)
+        button_layout.addWidget(self.Stopbutton)
+        self.Stopbutton.setEnabled(False)
+        
+        # Sync to SQF freq
+        self.syncbutton = QPushButton("Memory to VFO")
+        self.syncbutton.clicked.connect(self.the_sync_button_was_clicked)
+        button_layout.addWidget(self.syncbutton)
+        self.syncbutton.setEnabled(False)
+        
+        # Sync to SQF freq
+        self.offsetstorebutton = QPushButton("Store Offset")
+        self.offsetstorebutton.clicked.connect(self.save_settings)
+        button_layout.addWidget(self.offsetstorebutton)
+        self.offsetstorebutton.setEnabled(False)
+        
+        # Rotator buttons
+        if ROTATOR_ENABLED:
+            # Park Button
+            self.park_rotator_button = QPushButton("Park Rotators")
+            self.park_rotator_button.clicked.connect(self.park_rotators)
+            button_layout.addWidget(self.park_rotator_button)
+            # Stop Button
+            self.stop_rotator_button = QPushButton("Stop Rotation")
+            self.stop_rotator_button.clicked.connect(self.stop_rotators)
+            button_layout.addWidget(self.stop_rotator_button)
+            # Add refresh button
+            self.refresh_rotator_button = QPushButton("Refresh Rotator Position")
+            self.refresh_rotator_button.clicked.connect(self.update_rotator_position)
+            button_layout.addWidget(self.refresh_rotator_button)
+
+        # 1x QPushButton (Exit)
+        self.Exitbutton = QPushButton("Exit")
+        self.Exitbutton.setCheckable(True)
+        self.Exitbutton.clicked.connect(self.the_exit_button_was_clicked)
+        button_layout.addWidget(self.Exitbutton)
+
+        # Output log
+        
+        self.log_sat_status = QGroupBox()
+        self.log_sat_status.setStyleSheet("QGroupBox{padding-top:2px;padding-bottom:2px; margin-top:0px;font-size: 12pt;} QLabel{font-size: 12pt;}")
+        log_sat_status_layout = QGridLayout()
+        
+        self.log_sat_status_ele_lbl = QLabel("🛰 Elevation:")
+        log_sat_status_layout.addWidget(self.log_sat_status_ele_lbl, 0, 0)
+
+        self.log_sat_status_ele_val = QLabel("0.0 °")
+        log_sat_status_layout.addWidget(self.log_sat_status_ele_val, 0, 1)
+        
+        self.log_sat_status_azi_lbl = QLabel("🛰 Azimuth:")
+        log_sat_status_layout.addWidget(self.log_sat_status_azi_lbl, 1, 0)
+
+        self.log_sat_status_azi_val = QLabel("0.0 °")
+        log_sat_status_layout.addWidget(self.log_sat_status_azi_val, 1, 1)
+        
+        self.log_sat_status_height_lbl = QLabel("Height:")
+        log_sat_status_layout.addWidget(self.log_sat_status_height_lbl, 0, 2)
+
+        self.log_sat_status_height_val = QLabel("0.0 m")
+        log_sat_status_layout.addWidget(self.log_sat_status_height_val, 0, 3)
+        
+        self.log_sat_status_illuminated_lbl = QLabel("Visibility:")
+        log_sat_status_layout.addWidget(self.log_sat_status_illuminated_lbl, 1, 2)
+
+        self.log_sat_status_illumintated_val = QLabel("n/a")
+        log_sat_status_layout.addWidget(self.log_sat_status_illumintated_val, 1, 3)
+        
+        self.log_sat_status.setLayout(log_sat_status_layout)
+        log_layout.addWidget(self.log_sat_status, stretch=2)
+        
+        self.log_rig_status = QGroupBox()
+        self.log_rig_status.setStyleSheet("QGroupBox{padding-top:2px;padding-bottom:2px; margin-top:0px;font-size: 12pt;} QLabel{font-size: 12pt;}")
+        log_rig_status_layout = QGridLayout()
+        
+        self.log_rig_state_lbl = QLabel("Radio:")
+        log_rig_status_layout.addWidget(self.log_rig_state_lbl, 0, 0)
+
+        self.log_rig_state_val = QLabel("✘")
+        self.log_rig_state_val.setStyleSheet('color: red')
+        log_rig_status_layout.addWidget(self.log_rig_state_val, 0, 1)
+        
+        self.log_tle_state_lbl = QLabel("TLE age:")
+        log_rig_status_layout.addWidget(self.log_tle_state_lbl, 0, 3)
+
+        self.log_tle_state_val = QLabel("{0} day(s)".format(self.my_satellite.tle_age))
+        log_rig_status_layout.addWidget(self.log_tle_state_val, 0, 4)
+        
+        self.log_sat_event_val = QLabel("events n/a")
+        log_rig_status_layout.addWidget(self.log_sat_event_val, 1, 3, 1,2)
+        
+        self.log_time_lbl = QLabel("UTC:")
+        log_rig_status_layout.addWidget(self.log_time_lbl, 1, 0)
+
+        self.log_time_val = QLabel(datetime.now(timezone.utc).strftime('%H:%M:%S')+"z")
+        log_rig_status_layout.addWidget(self.log_time_val, 1, 1)
+        
+        self.log_layout_vline_right = QFrame()
+        self.log_layout_vline_right.setFrameShape(QFrame.VLine)
+        self.log_layout_vline_right.setFrameShadow(QFrame.Plain)
+        self.log_layout_vline_right.setStyleSheet("background-color: #4f5b62;border: none;")
+        self.log_layout_vline_right.setFixedWidth(2)
+        log_rig_status_layout.addWidget(self.log_layout_vline_right, 0, 2, 2, 1)
+        
+        self.log_rig_status.setLayout(log_rig_status_layout)
+        log_layout.addWidget(self.log_rig_status, stretch=1)
+        
+        if ROTATOR_ENABLED:
+            # Add rotator position labels in a styled group box
+            self.rotator_status_box = QGroupBox("")
+            self.rotator_status_box.setStyleSheet("QGroupBox{padding-top:2px;padding-bottom:2px; margin-top:0px;font-size: 12pt;} QLabel{font-size: 12pt;}")
+            rotator_status_layout = QGridLayout()
+            self.rotator_az_label = QLabel("📡 Azimuth:")
+            self.rotator_el_label = QLabel("📡 Elevation:")
+            self.rotator_az_val = QLabel("0.0°")
+            self.rotator_el_val = QLabel("0.0°")
+            rotator_status_layout.addWidget(self.rotator_el_label, 0, 0)
+            rotator_status_layout.addWidget(self.rotator_az_label, 1, 0)
+            rotator_status_layout.addWidget(self.rotator_el_val, 0, 1)
+            rotator_status_layout.addWidget(self.rotator_az_val, 1, 1)
+            self.rotator_status_box.setLayout(rotator_status_layout)
+            log_layout.addWidget(self.rotator_status_box, stretch=1)
+            
+            #Read and display position at startup
+            self.update_rotator_position()
+            #If rotator failed to init, show error
+            if self.rotator_error:
+                self.rotator_az_val.setText("error")
+                self.rotator_el_val.setText("error")
+            self.start_rotator_position_worker()
+        
+        ## Map layout
+        if DISPLAY_MAP:
+            self.mapbox = QGroupBox()
+            self.mapbox.setStyleSheet("QGroupBox{padding-top:2px;padding-bottom:2px; margin-top:0px;font-size: 14pt;} QLabel{font-size: 14pt;}")
+            mapbox_layout = QHBoxLayout()
+            self.mapbox.setLayout(mapbox_layout)
+            map_layout.addWidget(self.mapbox)
+            self.map_canvas = SatMapCanvas(-60, -80, 1)
+            mapbox_layout.addWidget(self.map_canvas)
+        
+        
+        
+        ### Settings Tab
+        settings_value_layout = QHBoxLayout()
+        
+        
+        # QTH Tab
+        self.settings_qth_box = QGroupBox("QTH")
+        self.settings_qth_box.setStyleSheet("QGroupBox{padding-top:15px;padding-bottom:5px; margin-top:5px}")
+        settings_value_layout.addWidget(self.settings_qth_box)
+        
+        # Radio Tab (scrollable for smaller screens)
+        self.settings_radio_box = QGroupBox("Radio")
+        self.settings_radio_box.setStyleSheet("QGroupBox{padding-top:15px;padding-bottom:5px; margin-top:5px}")
+        settings_value_layout.addWidget(self.settings_radio_box)
+        
+        # Files Tab
+        self.settings_file_box = QGroupBox("Files")
+        self.settings_file_box.setStyleSheet("QGroupBox{padding-top:1px;padding-bottom:5px; margin-top:5px}")
+        settings_value_layout.addWidget(self.settings_file_box)
+        
+        
+        ## QTH
+        qth_settings_layout = QGridLayout()
+        
+        # LAT
+        self.qth_settings_lat_lbl = QLabel("QTH latitude:")
+        qth_settings_layout.addWidget(self.qth_settings_lat_lbl, 0,0)
+        self.qth_settings_lat_edit = QLineEdit()
+        self.qth_settings_lat_edit.setMaxLength(10)
+        self.qth_settings_lat_edit.setText(str(LATITUDE))
+        qth_settings_layout.addWidget(self.qth_settings_lat_edit, 0,1)        
+        
+        # LONG
+        self.qth_settings_long_lbl = QLabel("QTH longitude:")
+        qth_settings_layout.addWidget(self.qth_settings_long_lbl, 1, 0)
+        self.qth_settings_long_edit = QLineEdit()
+        self.qth_settings_long_edit.setMaxLength(10)
+        self.qth_settings_long_edit.setText(str(LONGITUDE))
+        qth_settings_layout.addWidget(self.qth_settings_long_edit, 1, 1)        
+        
+        # Altitude
+        self.qth_settings_alt_lbl = QLabel("QTH Altitude:")
+        qth_settings_layout.addWidget(self.qth_settings_alt_lbl, 2, 0)
+        self.qth_settings_alt_edit = QLineEdit()
+        self.qth_settings_alt_edit.setMaxLength(10)
+        self.qth_settings_alt_edit.setText(str(ALTITUDE))
+        qth_settings_layout.addWidget(self.qth_settings_alt_edit, 2, 1)
+
+        self.settings_qth_box.setLayout(qth_settings_layout)
+        
+        ## Radio
+        self.radio_settings_layout_scroller = QScrollArea()
+        self.radio_settings_layout_scroller_widget = QWidget()
+        radio_settings_layout = QGridLayout()
+        
+        # Radio selector
+        self.radiolist_lbl = QLabel("Select radio:")
+        radio_settings_layout.addWidget(self.radiolist_lbl, 0, 0)
+        self.radiolistcomb = QComboBox()
+        self.radiolistcomb.addItems(['Icom 9700'])
+        #self.radiolistcomb.addItems(['Icom 705'])
+        #self.radiolistcomb.addItems(['Yaesu 818'])
+        self.radiolistcomb.addItems(['Icom 910H'])
+        if configur['icom']['radio'] == '9700':
+            self.radiolistcomb.setCurrentText('Icom 9700')
+        elif configur['icom']['radio'] == '910':
+            self.radiolistcomb.setCurrentText('Icom 910H')
+        radio_settings_layout.addWidget(self.radiolistcomb, 0, 1)
+        
+        # Radio config --> EU/Tone or US/TQSL
+        self.radio_country_config_lbl = QLabel("Radio type:")
+        radio_settings_layout.addWidget(self.radio_country_config_lbl, 1, 0)
+        self.radio_country_config_eu_button = QRadioButton("EU/Tone")
+        self.radio_country_config_us_button = QRadioButton("US/TSQL")
+        self.radio_country_config_group = QButtonGroup()
+        self.radio_country_config_group.addButton(self.radio_country_config_eu_button)
+        self.radio_country_config_group.addButton(self.radio_country_config_us_button)
+        radio_settings_layout.addWidget(self.radio_country_config_eu_button, 1, 1)
+        radio_settings_layout.addWidget(self.radio_country_config_us_button, 1, 2)
+        if RIG_TYPE == "EU":
+            self.radio_country_config_eu_button.setChecked(1)
+        elif RIG_TYPE == "US":
+            self.radio_country_config_us_button.setChecked(1)
+        
+        # CI-V selector
+        self.radicvi_lbl = QLabel("CVI address:")
+        radio_settings_layout.addWidget(self.radicvi_lbl, 2, 0)
+        self.radicvi = QLineEdit()
+        self.radicvi.setMaxLength(2)
+        self.radicvi.setText(CVIADDR)
+        radio_settings_layout.addWidget(self.radicvi, 2, 1)
+        
+        # 1x Label step RX
+        self.qthsteprx_lbl = QLabel("Step (Hz) for RX offset:")
+        radio_settings_layout.addWidget(self.qthsteprx_lbl, 3, 0)
+
+        self.qthsteprx = QLineEdit()
+        self.qthsteprx.setMaxLength(10)
+        self.qthsteprx.setText(str(STEP_RX))
+        radio_settings_layout.addWidget(self.qthsteprx, 3, 1)
+
+        # 1x Label Max Offset RX
+        self.qthmaxoffrx_lbl = QLabel("Max Offset (Hz) for RX:")
+        radio_settings_layout.addWidget(self.qthmaxoffrx_lbl, 4, 0)
+
+        self.qthmaxoffrx = QLineEdit()
+        self.qthmaxoffrx.setMaxLength(6)
+        self.qthmaxoffrx.setText(str(MAX_OFFSET_RX))
+        radio_settings_layout.addWidget(self.qthmaxoffrx, 4, 1)
+
+        # 1x Label doppler fm threshold
+        self.doppler_fm_threshold_lbl = QLabel("Doppler threshold for FM")
+        radio_settings_layout.addWidget(self.doppler_fm_threshold_lbl, 5, 0)
+
+        self.doppler_fm_threshold = QLineEdit()
+        self.doppler_fm_threshold.setMaxLength(6)
+        self.doppler_fm_threshold.setText(str(DOPPLER_THRES_FM))
+        radio_settings_layout.addWidget(self.doppler_fm_threshold, 5, 1)
+        
+        # 1x Label doppler linear threshold
+        self.doppler_linear_threshold_lbl = QLabel("Doppler threshold for Linear")
+        radio_settings_layout.addWidget(self.doppler_linear_threshold_lbl, 6, 0)
+
+        self.doppler_linear_threshold = QLineEdit()
+        self.doppler_linear_threshold.setMaxLength(6)
+        self.doppler_linear_threshold.setText(str(DOPPLER_THRES_LINEAR))
+        radio_settings_layout.addWidget(self.doppler_linear_threshold, 6, 1)
+        
+        #self.settings_radio_box.setLayout(radio_settings_layout)
+        self.radio_settings_layout_scroller_widget.setLayout(radio_settings_layout)
+        self.radio_settings_layout_scroller.setWidget(self.radio_settings_layout_scroller_widget)
+        self.radio_settings_layout_scroller.setVerticalScrollBarPolicy(Qt.ScrollBarAlwaysOn)
+        self.radio_settings_layout_scroller.setHorizontalScrollBarPolicy(Qt.ScrollBarAlwaysOff)
+        self.radio_settings_layout_scroller.setWidgetResizable(True)
+        self.radio_settings_layout_scroller_layout = QHBoxLayout()
+        self.radio_settings_layout_scroller_layout.addWidget(self.radio_settings_layout_scroller)
+        self.settings_radio_box.setLayout(self.radio_settings_layout_scroller_layout)
+        
+        ## Files
+        files_settings_layout = QGridLayout()
+
+        # 1x Label TLE file
+        self.sattle_lbl = QLabel("TLE filename:")
+        files_settings_layout.addWidget(self.sattle_lbl, 0, 0)
+
+        self.sattle = QLineEdit()
+        self.sattle.setMaxLength(30)
+        self.sattle.setText(TLEFILE)
+        files_settings_layout.addWidget(self.sattle, 0, 1)
+
+        # 1x Label TLE URL
+        self.sattleurl_lbl = QLabel("TLE URL:")
+        files_settings_layout.addWidget(self.sattleurl_lbl, 1, 0)
+
+        self.sattleurl = QLineEdit()
+        self.sattleurl.setMaxLength(70)
+        self.sattleurl.setText(TLEURL)
+        files_settings_layout.addWidget(self.sattleurl, 1, 1)
+
+
+        # 1x Label SQF file
+        self.satsqf_lbl = QLabel("SQF filename:")
+        files_settings_layout.addWidget(self.satsqf_lbl, 2, 0)
+
+        self.satsqf = QLineEdit()
+        self.satsqf.setMaxLength(30)
+        self.satsqf.setText(SQFILE)
+        files_settings_layout.addWidget(self.satsqf, 2, 1)
+        
+        self.UpdateTLEButton = QPushButton("Update TLE")
+        self.UpdateTLEButton.clicked.connect(self.update_tle_file)
+        files_settings_layout.addWidget(self.UpdateTLEButton, 3,0)
+        self.UpdateTLEButton.setEnabled(True)
+        
+        self.tleupdate_stat_lbl = QLabel(LAST_TLE_UPDATE)
+        files_settings_layout.addWidget(self.tleupdate_stat_lbl, 3, 1)
+        
+        self.settings_file_box.setLayout(files_settings_layout)
+        
+        # Settings store layout
+        settings_store_layout = QVBoxLayout()
+        
+        self.SafeSettingsButton = QPushButton("Store Settings - location changes require restart")
+        self.SafeSettingsButton.clicked.connect(self.save_settings)
+        settings_store_layout.addWidget(self.SafeSettingsButton)
+        self.SafeSettingsButton.setEnabled(True)
+        
+        
+        # Glueing settinglayouts together
+        settings_layout = QVBoxLayout()
+        settings_layout.addLayout(settings_value_layout)
+        settings_layout.addLayout(settings_store_layout)
+        
+        ### Advanced Settings Tab
+        adv_settings_value_layout = QHBoxLayout()
+        
+        
+        # Webapi
+        self.adv_settings_webapi_box = QGroupBox("WebAPI")
+        self.adv_settings_webapi_box.setStyleSheet("QGroupBox{padding-top:15px;padding-bottom:5px; margin-top:5px}")
+        adv_settings_value_layout.addWidget(self.adv_settings_webapi_box, stretch=1)
+        
+        ## Enable
+        webapi_settings_layout = QGridLayout()
+        self.webapi_en_lbl = QLabel("Active:")
+        webapi_settings_layout.addWidget(self.webapi_en_lbl, 0, 0)
+        
+        self.webapi_enable_button = QCheckBox()
+        webapi_settings_layout.addWidget(self.webapi_enable_button, 0, 1)
+        if WEBAPI_ENABLED == True:
+            self.webapi_enable_button.setChecked(1)
+        elif WEBAPI_ENABLED == False:
+            self.webapi_enable_button.setChecked(0)
+            
+        self.webapi_en_lbl = QLabel("Debug:")
+        webapi_settings_layout.addWidget(self.webapi_en_lbl, 1, 0)    
+        self.webapi_debug_enable_button = QCheckBox()
+        webapi_settings_layout.addWidget(self.webapi_debug_enable_button, 1, 1)
+        if WEBAPI_DEBUG_ENABLED == True:
+            self.webapi_debug_enable_button.setChecked(1)
+        elif WEBAPI_DEBUG_ENABLED == False:
+            self.webapi_debug_enable_button.setChecked(0)
+            
+        self.webapi_port_lbl = QLabel("Port:")
+        webapi_settings_layout.addWidget(self.webapi_port_lbl, 2, 0)
+
+        self.webapi_port_val = QLineEdit()
+        self.webapi_port_val.setMaxLength(5)
+        self.webapi_port_val.setText(str(WEBAPI_PORT))
+        webapi_settings_layout.addWidget(self.webapi_port_val, 2, 1)
+        
+        self.adv_settings_webapi_box.setLayout(webapi_settings_layout)
+
+        
+        # Rotator
+        self.adv_settings_rotator_box = QGroupBox("rotator")
+        self.adv_settings_rotator_box.setStyleSheet("QGroupBox{padding-top:15px;padding-bottom:5px; margin-top:5px}")
+        adv_settings_value_layout.addWidget(self.adv_settings_rotator_box, stretch=1)
+        
+        self.rotator_settings_layout_scroller = QScrollArea()
+        self.rotator_settings_layout_scroller_widget = QWidget()
+        
+        ## Enable
+        rotator_settings_layout = QGridLayout()
+        self.rotator_en_lbl = QLabel("Active:")
+        rotator_settings_layout.addWidget(self.rotator_en_lbl, 0, 0)
+        
+        self.rotator_enable_button = QCheckBox()
+        rotator_settings_layout.addWidget(self.rotator_enable_button, 0, 1)
+        if ROTATOR_ENABLED == True:
+            self.rotator_enable_button.setChecked(1)
+        elif ROTATOR_ENABLED == False:
+            self.rotator_enable_button.setChecked(0)
+            
+        self.rotator_serialport_lbl = QLabel("Port:")
+        rotator_settings_layout.addWidget(self.rotator_serialport_lbl, 1, 0)
+
+        self.rotator_serialport_val = QLineEdit()
+        self.rotator_serialport_val.setMaxLength(50)
+        self.rotator_serialport_val.setText(str(ROTATOR_SERIAL_PORT))
+        rotator_settings_layout.addWidget(self.rotator_serialport_val, 1, 1)
+        
+        self.rotator_serialrate_lbl = QLabel("Baudrate:")
+        rotator_settings_layout.addWidget(self.rotator_serialrate_lbl, 2, 0)
+
+        self.rotator_serialrate_val = QLineEdit()
+        self.rotator_serialrate_val.setMaxLength(6)
+        self.rotator_serialrate_val.setText(str(ROTATOR_BAUDRATE))
+        rotator_settings_layout.addWidget(self.rotator_serialrate_val, 2, 1)
+        
+        self.rotator_azpark_lbl = QLabel("Az Park:")
+        rotator_settings_layout.addWidget(self.rotator_azpark_lbl, 3, 0)
+        self.rotator_azpark_val = QLineEdit()
+        self.rotator_azpark_val.setMaxLength(6)
+        self.rotator_azpark_val.setText(str(ROTATOR_AZ_PARK))
+        rotator_settings_layout.addWidget(self.rotator_azpark_val, 3, 1)
+        
+        self.rotator_elpark_lbl = QLabel("El Park:")
+        rotator_settings_layout.addWidget(self.rotator_elpark_lbl, 4, 0)
+        self.rotator_elpark_val = QLineEdit()
+        self.rotator_elpark_val.setMaxLength(6)
+        self.rotator_elpark_val.setText(str(ROTATOR_EL_PARK))
+        rotator_settings_layout.addWidget(self.rotator_elpark_val, 4, 1)
+        
+        self.rotator_azmin_lbl = QLabel("Az Min:")
+        rotator_settings_layout.addWidget(self.rotator_azmin_lbl, 5, 0)
+        self.rotator_azmin_val = QLineEdit()
+        self.rotator_azmin_val.setMaxLength(6)
+        self.rotator_azmin_val.setText(str(ROTATOR_AZ_MIN))
+        rotator_settings_layout.addWidget(self.rotator_azmin_val, 5, 1)
+        
+        self.rotator_azmax_lbl = QLabel("Az Max:")
+        rotator_settings_layout.addWidget(self.rotator_azmax_lbl, 6, 0)
+        self.rotator_azmax_val = QLineEdit()
+        self.rotator_azmax_val.setMaxLength(6)
+        self.rotator_azmax_val.setText(str(ROTATOR_AZ_MAX))
+        rotator_settings_layout.addWidget(self.rotator_azmax_val, 6, 1)
+        
+        self.rotator_elmin_lbl = QLabel("El Min:")
+        rotator_settings_layout.addWidget(self.rotator_elmin_lbl, 7, 0)
+        self.rotator_elmin_val = QLineEdit()
+        self.rotator_elmin_val.setMaxLength(6)
+        self.rotator_elmin_val.setText(str(ROTATOR_EL_MIN))
+        rotator_settings_layout.addWidget(self.rotator_elmin_val, 7, 1)
+        
+        self.rotator_elmax_lbl = QLabel("El Max:")
+        rotator_settings_layout.addWidget(self.rotator_elmax_lbl, 8, 0)
+        self.rotator_elmax_val = QLineEdit()
+        self.rotator_elmax_val.setMaxLength(6)
+        self.rotator_elmax_val.setText(str(ROTATOR_EL_MAX))
+        rotator_settings_layout.addWidget(self.rotator_elmax_val, 8, 1)
+
+        self.rotator_minelev_lbl = QLabel("Min Elevation:")
+        rotator_settings_layout.addWidget(self.rotator_minelev_lbl, 9, 0)
+        self.rotator_minelev_val = QLineEdit()
+        self.rotator_minelev_val.setMaxLength(6)
+        self.rotator_minelev_val.setText(str(ROTATOR_MIN_ELEVATION))
+        rotator_settings_layout.addWidget(self.rotator_minelev_val, 9, 1)
+        
+        self.rotator_settings_layout_scroller.setLayout(rotator_settings_layout)
+        self.rotator_settings_layout_scroller.setWidget(self.rotator_settings_layout_scroller_widget)
+        self.rotator_settings_layout_scroller.setVerticalScrollBarPolicy(Qt.ScrollBarAlwaysOn)
+        self.rotator_settings_layout_scroller.setHorizontalScrollBarPolicy(Qt.ScrollBarAlwaysOff)
+        self.rotator_settings_layout_scroller.setWidgetResizable(True)
+        self.rotator_settings_layout_scroller_layout = QHBoxLayout()
+        self.rotator_settings_layout_scroller_layout.addWidget(self.rotator_settings_layout_scroller)
+            
+        self.adv_settings_rotator_box.setLayout(self.rotator_settings_layout_scroller_layout)
+        
+        
+        # Cloudlog/Wavelog
+        self.adv_settings_log_box = QGroupBox("Logbook")
+        self.adv_settings_log_box.setStyleSheet("QGroupBox{padding-top:15px;padding-bottom:5px; margin-top:5px}")
+        adv_settings_value_layout.addWidget(self.adv_settings_log_box, stretch=1)
+        
+        ## Enable
+        log_settings_layout = QGridLayout()
+        self.log_en_lbl = QLabel("Active:")
+        log_settings_layout.addWidget(self.log_en_lbl, 0, 0)
+        
+        self.log_enable_button = QCheckBox()
+        log_settings_layout.addWidget(self.log_enable_button, 0, 1)
+        #if ROTATOR_ENABLED == True:
+        #    self.rotator_enable_button.setChecked(1)
+        #elif ROTATOR_ENABLED == False:
+        #    self.rotator_enable_button.setChecked(0)
+            
+        self.log_url_lbl = QLabel("URL:")
+        log_settings_layout.addWidget(self.log_url_lbl, 1, 0)
+
+        self.log_url_val = QLineEdit()
+        self.log_url_val.setMaxLength(100)
+        self.log_url_val.setText(str("localhost"))
+        log_settings_layout.addWidget(self.log_url_val, 1, 1)
+        
+        self.adv_settings_log_box.setLayout(log_settings_layout)
+        
+        
+        #Store button
+        adv_settings_store_layout = QVBoxLayout()
+        
+        self.SafeADVSettingsButton = QPushButton("Store Settings - requires restart")
+        self.SafeADVSettingsButton.clicked.connect(self.save_settings)
+        adv_settings_store_layout.addWidget(self.SafeADVSettingsButton)
+        self.SafeADVSettingsButton.setEnabled(True)
+        
+        # Glueing advanced setting layouts together
+        adv_settings_layout = QVBoxLayout()
+        adv_settings_layout.addLayout(adv_settings_value_layout)
+        adv_settings_layout.addLayout(adv_settings_store_layout)
+        #settings_layout.addLayout(settings_store_layout)
+        
+        
+
+        ###  UI Layout / Tab Widget
+        self.tab_widget = QTabWidget()
+        self.tab_overview = QWidget()
+        self.tab_settings = QWidget()
+        self.tab_adv_settings = QWidget()
+        self.tab_widget.addTab(self.tab_overview,"Overview")
+        self.tab_widget.addTab(self.tab_settings,"Settings")
+        self.tab_widget.addTab(self.tab_adv_settings,"Feature Settings")
+        self.tab_overview.setLayout(overview_pagelayout)
+        self.tab_settings.setLayout(settings_layout)
+        self.tab_adv_settings.setLayout(adv_settings_layout)
+        self.setCentralWidget(self.tab_widget)
+        
+        QScroller.grabGesture(
+            self.combo1, QScroller.LeftMouseButtonGesture
+        )
+
+        self.threadpool = QThreadPool()
+        self.timer = QTimer()
+        self.timer.setInterval(200)
+        self.timer.timeout.connect(self.recurring_timer)
+
+        self.utc_clock_timer = QTimer()
+        self.utc_clock_timer.setInterval(500)
+        self.utc_clock_timer.timeout.connect(self.recurring_utc_clock_timer)
+        self.utc_clock_timer.start()
+            
+        
+        self._last_cloudlog_F = None
+        self._last_cloudlog_I = None
+    
+    def save_settings(self):
+        global LATITUDE
+        global LONGITUDE
+        global ALTITUDE
+        global STEP_RX
+        global MAX_OFFSET_RX
+        global DOPPLER_THRES_FM
+        global DOPPLER_THRES_LINEAR
+        global TLEFILE
+        global TLEURL
+        global SQFILE
+        global RADIO
+        global CVIADDR
+        global OPMODE
+        global LAST_TLE_UPDATE
+        global RIG_TYPE
+        global ROTATOR_SERIAL_PORT
+        global ROTATOR_BAUDRATE
+        global ROTATOR_AZ_PARK
+        global ROTATOR_EL_PARK
+        global ROTATOR_AZ_MIN
+        global ROTATOR_AZ_MAX
+        global ROTATOR_EL_MIN
+        global ROTATOR_EL_MAX
+        global ROTATOR_MIN_ELEVATION
+
+        LATITUDE = self.qth_settings_lat_edit.displayText()
+        configur['qth']['latitude'] = str(float(LATITUDE))
+        LONGITUDE = self.qth_settings_long_edit.displayText()
+        configur['qth']['longitude'] = str(float(LONGITUDE))
+        ALTITUDE = float(self.qth_settings_alt_edit.displayText())
+        configur['qth']['altitude'] = str(float(ALTITUDE))
+        STEP_RX = int(self.qthsteprx.displayText())
+        configur['qth']['step_rx'] = str(int(STEP_RX))
+        MAX_OFFSET_RX = int(self.qthmaxoffrx.displayText())
+        configur['qth']['max_offset_rx'] = str(int(MAX_OFFSET_RX))
+        TLEFILE = configur['satellite']['tle_file'] = str(self.sattle.displayText())
+        TLEURL =  configur['satellite']['tle_url'] = str(self.sattleurl.displayText())
+        SQFILE = configur['satellite']['sqffile'] = str(self.satsqf.displayText())
+        
+        DOPPLER_THRES_FM = int(self.doppler_fm_threshold.displayText())
+        configur['satellite']['doppler_threshold_fm'] = str(int(DOPPLER_THRES_FM))
+        DOPPLER_THRES_LINEAR = int(self.doppler_linear_threshold.displayText())
+        configur['satellite']['doppler_threshold_linear'] = str(int(DOPPLER_THRES_LINEAR))
+        
+        if self.radiolistcomb.currentText() == "Icom 9700":
+            RADIO = configur['icom']['radio'] = '9700'
+        elif self.radiolistcomb.currentText() == "Icom 910H":
+            RADIO = configur['icom']['radio'] = '910'
+            
+        if self.radio_country_config_eu_button.isChecked():
+            RIG_TYPE = "EU"
+        elif self.radio_country_config_us_button.isChecked():
+            RIG_TYPE = "US"
+        configur['icom']['rig_type'] = RIG_TYPE
+
+        CVIADDR = str(self.radicvi.displayText())
+        configur['icom']['cviaddress'] = CVIADDR
+        
+        # Saving offsets
+        offset_stored = False
+        num_offsets = 0
+        for (each_key, each_val) in configur.items('offset_profiles'):
+            num_offsets = num_offsets+1
+            # Iterate through each entry if sat/tpx combo is already in list otherwise adds it. 
+            if each_val.split(",")[0].strip() == self.my_satellite.name and each_val.split(",")[1].strip() == self.my_transponder_name:
+                offset_stored = True
+                if int(each_val.split(",")[2].strip()) != int(self.rxoffsetbox.value()):
+                    configur['offset_profiles'][each_key] = self.my_satellite.name + "," + self.my_transponder_name + ","+str(self.rxoffsetbox.value()) + ",0"        
+        if offset_stored == False and int(self.rxoffsetbox.value()) != 0 and self.combo1.currentIndex() != 0:
+            configur['offset_profiles']["satoffset"+str(num_offsets+1)] = self.my_satellite.name + "," + self.my_transponder_name + ","+str(self.rxoffsetbox.value()) + ",0"
+            offset_stored = True
+        
+        # Save TLE update
+        configur['misc']['last_tle_update'] = LAST_TLE_UPDATE
+        
+        ROTATOR_ENABLED =self.rotator_enable_button.isChecked()
+        configur['rotator']['enabled'] = str(ROTATOR_ENABLED)
+        configur['rotator']['serial_port'] = ROTATOR_SERIAL_PORT = self.rotator_serialport_val.displayText()
+        configur['rotator']['baudrate'] = ROTATOR_BAUDRATE = self.rotator_serialrate_val.displayText()
+        configur['rotator']['az_park'] = ROTATOR_AZ_PARK = self.rotator_azpark_val.displayText()
+        configur['rotator']['el_park'] = ROTATOR_EL_PARK = self.rotator_elpark_val.displayText()
+        configur['rotator']['az_min'] = ROTATOR_AZ_MIN = self.rotator_azmin_val.displayText()
+        configur['rotator']['az_max'] = ROTATOR_AZ_MAX = self.rotator_azmax_val.displayText()
+        configur['rotator']['el_min'] = ROTATOR_EL_MIN = self.rotator_elmin_val.displayText()
+        configur['rotator']['el_max'] = ROTATOR_EL_MAX = self.rotator_elmax_val.displayText()
+        configur['rotator']['min_elevation'] = ROTATOR_MIN_ELEVATION = self.rotator_minelev_val.displayText()
+        
+        WEBAPI_ENABLED = self.webapi_enable_button.isChecked()
+        WEBAPI_DEBUG_ENABLED = self.webapi_debug_enable_button.isChecked()
+        configur['web_api']['enabled'] = str(WEBAPI_ENABLED)
+        configur['web_api']['debug'] = str(WEBAPI_DEBUG_ENABLED)
+        configur['web_api']['port'] = WEBAPI_PORT = self.webapi_port_val.displayText()
+
+
+        with open('config.ini', 'w') as configfile:
+            configur.write(configfile)
+
+    def rxoffset_value_changed(self, i):
+            global f_cal
+            self.my_satellite.new_cal = 1
+            self.my_satellite.F_cal = f_cal = i
+            
+            # Notify web clients of RX offset change
+            if WEBAPI_ENABLED:
+                try:
+                    web_api.safe_emit('status', {'rx_offset': i})
+                except Exception as e:
+                    print(f"Error broadcasting RX offset change to web clients: {e}")
+    
+    def rxoffset_button_pushed(self, i):
+            new_value = self.rxoffsetbox.value() + int(i)
+            self.rxoffsetbox.setValue(new_value)
+            
+            # Notify web clients of RX offset change (note: setValue will trigger the valueChanged signal, 
+            # but we'll add this for clarity and as a backup)
+            if WEBAPI_ENABLED:
+                try:
+                    web_api.safe_emit('status', {'rx_offset': new_value})
+                except Exception as e:
+                    print(f"Error broadcasting RX offset button change to web clients: {e}")
+    def update_tle_file(self):
+        self.the_stop_button_was_clicked()
+        try:
+            
+            global LAST_TLE_UPDATE
+            urllib.request.urlretrieve(TLEURL, TLEFILE)
+            LAST_TLE_UPDATE = datetime.now().strftime("%Y-%m-%d %H:%M:%S")
+            self.tleupdate_stat_lbl.setText("✔" + LAST_TLE_UPDATE)
+            self.save_settings()
+            if self.my_satellite.name != '':
+                self.sat_changed(self.my_satellite.name)
+        except Exception as e:
+            print("***  Unable to download TLE file: {theurl}".format(theurl=TLEURL))
+            print(e)
+            self.tleupdate_stat_lbl.setText("❌")
+            
+    def sat_changed(self, satname):
+        self.my_satellite.name = satname
+
+        try:
+            with open(SQFILE, 'r') as h:
+                sqfdata = h.readlines()
+                tpxlist=[]
+                # Block signals temporarily while we clear the combo box
+                self.combo2.blockSignals(True)
+                self.combo2.clear()
+                self.combo2.blockSignals(False)
+                
+                for line in sqfdata:
+                    if line.startswith(satname):
+                        tpxlist += [str(line.split(",")[8].strip())]
+                        
+                tpxlist=list(dict.fromkeys(tpxlist))
+                
+                # Add items one by one to ensure signals are properly emitted
+                for tpx in tpxlist:
+                    self.combo2.addItem(tpx)
+                    
+        except IOError:
+            raise MyError()
+            
+        # Notify web clients of the satellite change
+        if WEBAPI_ENABLED:
+            try:
+                web_api.broadcast_satellite_change(satname)
+            except Exception as e:
+                print(f"Error broadcasting satellite change to web clients: {e}")
+                
+    def tpx_changed(self, tpxname):
+        global F0
+        global I0
+        global f_cal
+        global i_cal
+        global MAX_OFFSET_RX
+        global RX_TPX_ONLY
+        
+        print(f"tpx_changed called with transponder: {tpxname}")
+        self.my_transponder_name = tpxname
+        
+        try:
+            with open(SQFILE, 'r') as h:
+                sqfdata = h.readlines()
+                found_match = False
+                for lineb in sqfdata:
+                    if lineb.startswith(";") == 0:
+                        if lineb.split(",")[8].strip() == tpxname and lineb.split(",")[0].strip() == self.my_satellite.name:
+                            found_match = True
+                            print(f"Found matching transponder in SQFILE: {tpxname} for satellite {self.my_satellite.name}")
+                            self.my_satellite.F = self.my_satellite.F_init = float(lineb.split(",")[1].strip())*1000
+                            self.rxfreq.setText(str('{:,}'.format(self.my_satellite.F))+ " Hz")
+                            F0 = self.my_satellite.F + f_cal
+                            self.my_satellite.I = self.my_satellite.I_init = float(lineb.split(",")[2].strip())*1000
+                            self.txfreq.setText(str('{:,}'.format(self.my_satellite.I)) + " Hz")
+                            I0 = self.my_satellite.I + i_cal
+                            self.my_satellite.downmode =  lineb.split(",")[3].strip()
+                            self.my_satellite.upmode =  lineb.split(",")[4].strip()
+                            self.my_satellite.mode =  lineb.split(",")[5].strip()
+                            #  check if frequencies are in the same band: e.g. U/U, V/V vs V/U, U/V
+                            if abs(self.my_satellite.F - self.my_satellite.I) > 10000000:
+                                self.my_satellite.rig_satmode = 1
+                            else:
+                                self.my_satellite.rig_satmode = 0
+                            if self.my_satellite.F == 0:
+                                self.Startbutton.setEnabled(False)
+                                self.Stopbutton.setEnabled(False)
+                                self.syncbutton.setEnabled(False)
+                                self.offsetstorebutton.setEnabled(False)
+                            else:
+                                self.Startbutton.setEnabled(True)
+                                self.syncbutton.setEnabled(True)
+                                self.offsetstorebutton.setEnabled(True)
+                                
+                            if  self.my_satellite.F > 0 and self.my_satellite.I == 0:
+                                RX_TPX_ONLY = True
+                                self.my_satellite.rig_satmode = 0
+                            else:
+                                RX_TPX_ONLY = False
+                            break
+                
+                if not found_match:
+                    print(f"Warning: No matching entry found for transponder: {tpxname} and satellite: {self.my_satellite.name}")
+        except IOError as e:
+            print(f"IO Error when processing transponder change: {e}")
+            raise MyError()
+
+        print(f"Setting RX offset to 0")
+        self.rxoffsetbox.setValue(0)
+        for tpx in useroffsets:
+            if tpx[0] == self.my_satellite.name and tpx[1] == tpxname:
+                usrrxoffset=int(tpx[2])
+                print(f"Found user offset for this satellite+transponder: {usrrxoffset}")
+                if usrrxoffset < MAX_OFFSET_RX and usrrxoffset > -MAX_OFFSET_RX:
+                    print(f"Setting RX offset to: {usrrxoffset}")
+                    self.rxoffsetbox.setMaximum(MAX_OFFSET_RX)
+                    self.rxoffsetbox.setMinimum(-MAX_OFFSET_RX)
+                    self.rxoffsetbox.setValue(usrrxoffset)
+                    self.my_satellite.new_cal = 1
+                    self.my_satellite.F_cal = f_cal = usrrxoffset
+                else:
+                    print(f"User offset {usrrxoffset} outside allowed range [-{MAX_OFFSET_RX}, {MAX_OFFSET_RX}]")
+                    self.rxoffsetbox.setValue(0)
+                
+                
+        self.my_satellite.tledata = ""
+        
+        # Safely stop the timer from any thread
+        try:
+            QMetaObject.invokeMethod(self.timer, "stop", Qt.QueuedConnection)
+            print("Timer stopped safely")
+        except Exception as e:
+            print(f"Error stopping timer: {e}")
+            # Fallback: try direct stop if invokeMethod failed
+            try:
+                if QThread.currentThread() == self.thread():
+                    self.timer.stop()
+                    print("Timer stopped directly")
+                else:
+                    print("Cannot stop timer - not in main thread")
+            except Exception as e2:
+                print(f"Error in fallback timer stop: {e2}")
+                
+        try:
+            with open(TLEFILE, 'r') as f:
+                data = f.readlines()  
+                tle_found = False
+                for index, line in enumerate(data):
+                    if str(self.my_satellite.name) in line:
+                        print(f"Found TLE data for satellite: {self.my_satellite.name}")
+                        self.my_satellite.tledata = ephem.readtle(data[index], data[index+1], data[index+2])
+                        tle_found = True
+                        break
+                        
+                if not tle_found:
+                    print(f"Warning: No TLE data found for satellite: {self.my_satellite.name}")
+        except IOError as e:
+            print(f"IO Error when reading TLE file: {e}")
+            raise MyError()
+        
+        if self.my_satellite.tledata == "":
+            print("TLE data is empty, disabling tracking buttons")
+            self.Startbutton.setEnabled(False)
+            self.syncbutton.setEnabled(False)
+            self.offsetstorebutton.setEnabled(False)
+            self.log_tle_state_val.setText("n/a")
+            return
+        else:
+            day_of_year = datetime.now().timetuple().tm_yday
+            tleage = int(data[index+1][20:23])
+            self.my_satellite.tle_age = day_of_year - tleage
+            self.log_tle_state_val.setText("{0} day(s)".format(self.my_satellite.tle_age))
+
+        # Send to Cloudlog in background after updating satellite/transponder info
+        worker = CloudlogWorker(
+            sat=self.my_satellite,
+            tx_freq=self.my_satellite.I,
+            rx_freq=self.my_satellite.F,
+            tx_mode=self.my_satellite.upmode,
+            rx_mode=self.my_satellite.downmode,
+            sat_name=self.my_satellite.name
+        )
+        QThreadPool.globalInstance().start(worker)
+        self._last_cloudlog_F = self.my_satellite.F
+        self._last_cloudlog_I = self.my_satellite.I
+        
+        # Safely start the timer from any thread    
+        try:
+            QMetaObject.invokeMethod(self.timer, "start", Qt.QueuedConnection)
+            print("Timer started safely")
+        except Exception as e:
+            print(f"Error starting timer: {e}")
+            # Fallback: try direct start if invokeMethod failed
+            try:
+                if QThread.currentThread() == self.thread():
+                    self.timer.start()
+                    print("Timer started directly")
+                else:
+                    print("Cannot start timer - not in main thread")
+            except Exception as e2:
+                print(f"Error in fallback timer start: {e2}")
+        
+        # Notify web clients of the transponder change
+        if WEBAPI_ENABLED:
+            try:
+                web_api.broadcast_transponder_change(tpxname)
+            except Exception as e:
+                print(f"Error broadcasting transponder change to web clients: {e}")
+            
+    def tone_changed(self, tone_name):
+        
+        if self.my_satellite.rig_satmode == 1:
+            icomTrx.setVFO("Sub")
+        else:
+            icomTrx.setVFO("VFOB")
+            
+        if RIG_TYPE == "US":
+            if tone_name == "67 Hz":
+                icomTrx.setToneSQLHz(str(670))
+                icomTrx.setToneSquelchOn(1)
+            elif tone_name == "71.9 Hz":
+                icomTrx.setToneSQLHz(str(719))
+                icomTrx.setToneSquelchOn(1)
+            elif tone_name == "74.4 Hz":
+                icomTrx.setToneSQLHz(str(744))
+                icomTrx.setToneSquelchOn(1)
+            elif tone_name == "141.3 Hz":
+                icomTrx.setToneSQLHz(str(1413))
+                icomTrx.setToneSquelchOn(1)
+            elif tone_name == "None":
+                icomTrx.setToneSquelchOn(0)
+        elif RIG_TYPE == "EU":
+            if tone_name == "67 Hz":
+                icomTrx.setToneHz(str(670))
+                icomTrx.setToneOn(1)
+            elif tone_name == "71.9 Hz":
+                icomTrx.setToneHz(str(719))
+                icomTrx.setToneOn(1)
+            elif tone_name == "74.4 Hz":
+                icomTrx.setToneHz(str(744))
+                icomTrx.setToneOn(1)
+            elif tone_name == "141.3 Hz":
+                icomTrx.setToneHz(str(1413))
+                icomTrx.setToneOn(1)
+            elif tone_name == "None":
+                icomTrx.setToneOn(0)
+            
+        if self.my_satellite.rig_satmode == 1:
+            icomTrx.setVFO("Main")
+        else:
+            icomTrx.setVFO("VFOA")
+            
+        # Notify web clients of the subtone change
+        if WEBAPI_ENABLED:
+            try:
+                web_api.broadcast_subtone_change(tone_name)
+            except Exception as e:
+                print(f"Error broadcasting subtone change to web clients: {e}")
+
+    def the_exit_button_was_clicked(self):
+        self.the_stop_button_was_clicked()
+        icomTrx.close()
+        sys.exit()
+    
+    def the_stop_button_was_clicked(self):
+        global TRACKING_ACTIVE
+        global INTERACTIVE
+        TRACKING_ACTIVE = False
+        INTERACTIVE = False
+        self.threadpool.clear()
+        self.Stopbutton.setEnabled(False)
+        #self.offsetstorebutton.setEnabled(False)
+        #self.syncbutton.setEnabled(False)
+        self.Startbutton.setEnabled(True)
+        self.combo1.setEnabled(True)
+        self.combo2.setEnabled(True)
+        # Stop rotator thread and park
+        if ROTATOR_ENABLED:
+            self.stop_rotator_thread()
+            self.park_rotators()
+        # Notify web clients of tracking state change
+        if WEBAPI_ENABLED:
+            try:
+                web_api.broadcast_tracking_state(False)
+            except Exception as e:
+                print(f"Error broadcasting tracking stop to web clients: {e}")
+
+    def the_sync_button_was_clicked(self):
+        self.my_satellite.F = self.my_satellite.F_init
+        self.my_satellite.I = self.my_satellite.I_init
+    
+    def init_worker(self):
+        global TRACKING_ACTIVE
+        self.syncbutton.setEnabled(True)
+        self.offsetstorebutton.setEnabled(True)
+        self.Stopbutton.setEnabled(True)
+        if TRACKING_ACTIVE == False:
+            TRACKING_ACTIVE = True
+        self.Startbutton.setEnabled(False)
+        self.combo1.setEnabled(False)
+        self.combo2.setEnabled(False)
+        self.doppler_worker = Worker(self.calc_doppler)
+        self.threadpool.start(self.doppler_worker)
+        # Start rotator thread
+        if ROTATOR_ENABLED:
+            self.start_rotator_thread()
+        # Notify web clients of tracking state change
+        if WEBAPI_ENABLED:
+            try:
+                web_api.broadcast_tracking_state(True)
+            except Exception as e:
+                print(f"Error broadcasting tracking start to web clients: {e}")
+
+    def calc_doppler(self, progress_callback):
+        global CVIADDR
+        global TRACKING_ACTIVE
+        global INTERACTIVE
+        global myloc
+        global f_cal
+        global i_cal
+        global F0
+        global I0
+        global doppler_thres
+        
+        try:
+                #################################
+                #       INIT RADIOS
+                #################################
+                if RADIO == "9700" and self.my_satellite.rig_satmode == 0: #not implemented yet
+                    pass
+                elif RADIO == "910" and self.my_satellite.rig_satmode == 0 and RX_TPX_ONLY == False:
+                    icomTrx.setSatelliteMode(0)
+                    icomTrx.setSplitOn(1)
+                elif RADIO == "910" and self.my_satellite.rig_satmode == 0 and RX_TPX_ONLY == True:
+                    icomTrx.setSatelliteMode(0)
+                    icomTrx.setSplitOn(0)
+                elif RADIO == "910" and self.my_satellite.rig_satmode == 1:
+                    icomTrx.setSatelliteMode(1)
+                    icomTrx.setSplitOn(0)
+                elif ( RADIO == "705" or "818" ) and OPMODE == False and self.my_satellite.rig_satmode == 0: #not implemented yet
+                    pass
+
+                #################################
+                #       SETUP DOWNLINK & UPLINK
+                #################################
+                
+                # IC 910
+                if RADIO == "910":
+                    # Testing current satmode config for V/U or U/V and swapping if needed
+                    
+                    if True: #self.my_satellite.rig_satmode == 1:
+                        icomTrx.setVFO("Main")
+                        curr_band = int(icomTrx.getFrequency())
+                        if curr_band > 400000000 and F0 < 400000000:
+                            icomTrx.setExchange()
+                        elif curr_band < 200000000 and F0 > 200000000:
+                            icomTrx.setExchange()
+                            
+                    if self.my_satellite.rig_satmode == 1:
+                        icomTrx.setVFO("Main")
+                    else:
+                        icomTrx.setVFO("VFOA")
+                    if self.my_satellite.downmode == "FM":
+                        icomTrx.setMode("FM")
+                        doppler_thres = DOPPLER_THRES_FM
+                        INTERACTIVE = False
+                    elif self.my_satellite.downmode == "FMN":
+                        icomTrx.setMode("FM")
+                        doppler_thres = DOPPLER_THRES_FM
+                        INTERACTIVE = False
+                    elif self.my_satellite.downmode ==  "LSB":
+                        INTERACTIVE = True
+                        icomTrx.setMode("LSB")
+                        doppler_thres = DOPPLER_THRES_LINEAR
+                    elif self.my_satellite.downmode ==  "USB":
+                        INTERACTIVE = True
+                        icomTrx.setMode("USB")
+                        doppler_thres = DOPPLER_THRES_LINEAR
+                    elif self.my_satellite.downmode ==  "DATA-LSB":
+                        INTERACTIVE = False
+                        icomTrx.setMode("LSB")
+                        doppler_thres = 0
+                    elif self.my_satellite.downmode ==  "DATA-USB":
+                        INTERACTIVE = False
+                        icomTrx.setMode("USB")
+                        doppler_thres = 0      
+                    elif self.my_satellite.downmode == "CW":
+                        INTERACTIVE = True
+                        icomTrx.setMode("CW") 
+                        doppler_thres = DOPPLER_THRES_LINEAR
+                    else:
+                        print("*** Downlink mode not implemented yet: {bad}".format(bad=self.my_satellite.downmode))
+                        sys.exit()
+                    doppler_thres = int(doppler_thres)
+                    self.dopplerthresval.setText(str(doppler_thres) + " Hz")
+                    if self.my_satellite.rig_satmode == 1:
+                        icomTrx.setVFO("SUB")
+                    else:
+                        icomTrx.setVFO("VFOB")
+                    if self.my_satellite.upmode == "FM":
+                        icomTrx.setMode("FM")
+                    elif self.my_satellite.upmode == "FMN":
+                        icomTrx.setMode("FM")
+                    elif self.my_satellite.upmode == "LSB" or self.my_satellite.downmode ==  "DATA-LSB":
+                        icomTrx.setMode("LSB")
+                    elif self.my_satellite.upmode == "USB" or self.my_satellite.downmode ==  "DATA-USB":
+                        icomTrx.setMode("USB")
+                    elif self.my_satellite.upmode == "CW":
+                        icomTrx.setMode("CW") 
+                    else:
+                        print("*** Uplink mode not implemented yet: {bad}".format(bad=self.my_satellite.upmode))
+                        sys.exit()
+                elif RADIO != "910":
+                    print("*** Not implemented yet mate***")
+                    sys.exit()
+
+                icomTrx.setVFO("Main") 
+
+                date_val = strftime('%Y/%m/%d %H:%M:%S', gmtime())
+                myloc.date = ephem.Date(date_val)
+
+                F0 = rx_dopplercalc(self.my_satellite.tledata, self.my_satellite.F)
+                I0 = tx_dopplercalc(self.my_satellite.tledata, self.my_satellite.I)
+                self.rxdoppler_val.setText(str('{:,}'.format(float(rx_doppler_val_calc(self.my_satellite.tledata,self.my_satellite.F)))))
+                self.txdoppler_val.setText(str('{:,}'.format(float(tx_doppler_val_calc(self.my_satellite.tledata,self.my_satellite.I)))))
+                user_Freq = 0;
+                user_Freq_history = [0, 0, 0, 0]
+                vfo_not_moving = 0
+                vfo_not_moving_old = 0
+                ptt_state = 0
+                ptt_state_old = 0
+                
+                if self.my_satellite.rig_satmode == 1:
+                    icomTrx.setVFO("Main")
+                    #icomTrx.setToneOn(0)
+                    #self.combo3.setCurrentIndex(0);
+                    icomTrx.setFrequency(str(int(F0)))
+                    icomTrx.setVFO("SUB")
+                    icomTrx.setFrequency(str(int(I0)))
+                else:
+                    icomTrx.setVFO("VFOA")
+                    #icomTrx.setToneOn(0)
+                    #self.combo3.setCurrentIndex(0);
+                    icomTrx.setFrequency(str(int(F0)))
+                    if RX_TPX_ONLY == False:
+                        icomTrx.setVFO("VFOB")
+                        icomTrx.setFrequency(str(int(I0)))
+                        INTERACTIVE = False #for SSB packet sats
+                        icomTrx.setVFO("VFOA")
+                    else:
+                        icomTrx.setSplitOn(0)
+                
+                # Ensure that initial frequencies are always written 
+                tracking_init = 1
+
+                while TRACKING_ACTIVE == True:
+                    a = datetime.now()
+                    #date_val = strftime('%Y/%m/%d %H:%M:%S', gmtime())
+                    date_val = datetime.now(timezone.utc).strftime('%Y/%m/%d %H:%M:%S.%f')[:-3]
+                    myloc.date = ephem.Date(date_val)
+
+                    if INTERACTIVE == True:
+                        
+                        # Set RX VFO as standard
+                        if self.my_satellite.rig_satmode == 1:
+                            icomTrx.setVFO("Main")
+                        else:
+                            icomTrx.setVFO("VFOA")
+                            
+                        # read current RX
+                        try:
+                            user_Freq = int(icomTrx.getFrequency())
+                            updated_rx = 1
+                            user_Freq_history.pop(0)
+                            user_Freq_history.append(user_Freq)
+                        except:
+                            updated_rx = 0
+                            user_Freq = 0
+                        
+                        vfo_not_moving_old = vfo_not_moving
+                        vfo_not_moving = user_Freq_history.count(user_Freq_history[0]) == len(user_Freq_history)
+                        #print("Last n frequencies: " +str(user_Freq_history) +" --> no change: " + str(vfo_not_moving))
+                        # check for valid received freq and if dial is not moving (last two read frequencies are the same)
+                        if user_Freq > 0 and updated_rx == 1 and vfo_not_moving and self.my_satellite.new_cal == 0:
+                            # check if there is an offset from the dial and move up/downlink accordingly
+                            if abs(user_Freq - F0) > 1:
+                                if True:
+                                    if user_Freq > F0:
+                                        delta_F = user_Freq - F0
+                                        if self.my_satellite.mode == "REV":
+                                            self.my_satellite.I -= delta_F
+                                            I0 -= delta_F
+                                            self.my_satellite.F += delta_F
+                                        else:
+                                            self.my_satellite.I += delta_F
+                                            I0 += delta_F
+                                            self.my_satellite.F += delta_F
+                                    else:
+                                        delta_F = F0 - user_Freq
+                                        if self.my_satellite.mode == "REV":
+                                            self.my_satellite.I += delta_F
+                                            I0 += delta_F
+                                            self.my_satellite.F -= delta_F
+                                        else:
+                                            self.my_satellite.I -= delta_F
+                                            I0 -= delta_F
+                                            self.my_satellite.F -= delta_F
+                                    F0 = user_Freq
+                                            
+                        # check if dial isn't moving, might be skipable as later conditional check yields the same         
+                        if updated_rx and vfo_not_moving and vfo_not_moving_old:#old_user_Freq == user_Freq and False:
+                            new_rx_doppler = round(rx_dopplercalc(self.my_satellite.tledata, self.my_satellite.F + self.my_satellite.F_cal))
+                            #print("RXdo: "+str(new_rx_doppler))
+                            #print("satf: "+str(self.my_satellite.F))
+                            #print("FCAL: "+str(self.my_satellite.F_cal))
+                            if abs(new_rx_doppler-F0) > doppler_thres:
+                                rx_doppler = new_rx_doppler
+                                if self.my_satellite.rig_satmode == 1:
+                                    icomTrx.setVFO("Main")
+                                else:
+                                    icomTrx.setVFO("VFOA")
+                                
+                                icomTrx.setFrequency(str(rx_doppler))
+                                F0 = rx_doppler
+                        
+                            new_tx_doppler = round(tx_dopplercalc(self.my_satellite.tledata, self.my_satellite.I))
+                            if abs(new_tx_doppler-I0) > doppler_thres:
+                                tx_doppler = new_tx_doppler
+                                if self.my_satellite.rig_satmode == 1:
+                                    icomTrx.setVFO("SUB")
+                                else:
+                                    icomTrx.setVFO("VFOB")
+                                    # Don't switch VFO when PTT is pushed, to avoid switching VFO while TX 
+                                    while icomTrx.isPttOff == 0:
+                                        time.sleep(0.1)
+                                        
+                                icomTrx.setFrequency(str(tx_doppler))
+                                I0 = tx_doppler
+                            time.sleep(0.2)
+                    # FM sats, no dial input accepted!
+                    elif self.my_satellite.rig_satmode == 1:
+                        new_rx_doppler = round(rx_dopplercalc(self.my_satellite.tledata,self.my_satellite.F + self.my_satellite.F_cal))
+                        new_tx_doppler = round(tx_dopplercalc(self.my_satellite.tledata,self.my_satellite.I))
+                        if abs(new_rx_doppler-F0) > doppler_thres or tracking_init == 1:
+                                tracking_init = 0
+                                rx_doppler = new_rx_doppler
+                                icomTrx.setVFO("MAIN")
+                                icomTrx.setFrequency(str(rx_doppler))
+                                F0 = rx_doppler
+                        if abs(new_tx_doppler-I0) > doppler_thres or tracking_init == 1:
+                                tracking_init = 0
+                                tx_doppler = new_tx_doppler
+                                icomTrx.setVFO("SUB")
+                                icomTrx.setFrequency(str(tx_doppler))
+                                I0 = tx_doppler
+                                icomTrx.setVFO("MAIN")
+                        if doppler_thres > 0:
+                            time.sleep(FM_update_time) # Slower update rate on FM, max on linear sats
+                            
+                    else:
+                        new_rx_doppler = round(rx_dopplercalc(self.my_satellite.tledata,self.my_satellite.F + self.my_satellite.F_cal))
+                        new_tx_doppler = round(tx_dopplercalc(self.my_satellite.tledata,self.my_satellite.I))
+                        # 0 = PTT is pressed
+                        # 1 = PTT is released
+                        ptt_state_old = ptt_state
+                        ptt_state = icomTrx.isPttOff()
+                        # Check for RX -> TX transition
+                        if  ptt_state_old and ptt_state == 0 and abs(new_tx_doppler-I0) > doppler_thres:
+                            #icomTrx.setVFO("VFOB")
+                            print("TX inititated")
+                            tx_doppler = new_tx_doppler
+                            I0 = tx_doppler
+                            icomTrx.setFrequency(str(tx_doppler))
+                        if  ptt_state and abs(new_rx_doppler-F0) > doppler_thres:
+                            rx_doppler = new_rx_doppler
+                            F0 = rx_doppler
+                            icomTrx.setVFO("VFOA")
+                            icomTrx.setFrequency(str(rx_doppler))
+                        time.sleep(0.025)
+                        
+                    self.my_satellite.new_cal = 0
+                    time.sleep(0.01)
+                    b = datetime.now()
+                    c = b - a
+                    #print("Ups:" +str(1000000/c.microseconds))  
+                    
+
+        except:
+            print("Failed to open ICOM rig")
+            sys.exit()
+    
+    def recurring_utc_clock_timer(self):
+        date_val = datetime.now(timezone.utc).strftime('%Y/%m/%d %H:%M:%S.%f')[:-3]
+        myloc.date = ephem.Date(date_val)
+        self.log_time_val.setText(datetime.now(timezone.utc).strftime('%H:%M:%S')+"z")
+        if self.my_satellite.tledata != "":
+            self.log_sat_event_val.setText(str(sat_next_event_calc(self.my_satellite.tledata)))
+        if icomTrx.is_connected():
+            self.log_rig_state_val.setText("✔")
+            self.log_rig_state_val.setStyleSheet('color: green')
+        else:
+            self.log_rig_state_val.setText("✘")
+            self.log_rig_state_val.setStyleSheet('color: red')
+            
+    
+    def recurring_timer(self):
+        try:
+            date_val = datetime.now(timezone.utc).strftime('%Y/%m/%d %H:%M:%S.%f')[:-3]
+            myloc.date = ephem.Date(date_val)
+            
+            self.my_satellite.down_doppler_old = self.my_satellite.down_doppler
+            self.my_satellite.down_doppler = float(rx_doppler_val_calc(self.my_satellite.tledata,self.my_satellite.F))
+            self.my_satellite.down_doppler_rate = ((self.my_satellite.down_doppler - self.my_satellite.down_doppler_old)/2)/0.2
+            if abs(self.my_satellite.down_doppler_rate) > 100.0:
+                self.my_satellite.down_doppler_rate = 0.0
+                
+            self.my_satellite.up_doppler_old = self.my_satellite.up_doppler
+            self.my_satellite.up_doppler = float(tx_doppler_val_calc(self.my_satellite.tledata,self.my_satellite.I))
+            self.my_satellite.up_doppler_rate = ((self.my_satellite.up_doppler - self.my_satellite.up_doppler_old)/2)/0.2
+            if abs(self.my_satellite.up_doppler_rate) > 100.0:
+                self.my_satellite.up_doppler_rate = 0.0
+                
+            self.rxdoppler_val.setText(str('{:,}'.format(self.my_satellite.down_doppler)) + " Hz")
+            self.txdoppler_val.setText(str('{:,}'.format(self.my_satellite.up_doppler)) + " Hz")
+            self.rxdopplerrate_val.setText(str(format(self.my_satellite.down_doppler_rate, '.2f')) + " Hz/s")
+            self.txdopplerrate_val.setText(str(format(self.my_satellite.up_doppler_rate, '.2f')) + " Hz/s")
+            self.rxfreq.setText(str('{:,}'.format(F0))+ " Hz")
+            self.rxfreq_onsat.setText(str('{:,}'.format(self.my_satellite.F))+ " Hz")
+            self.txfreq.setText(str('{:,}'.format(I0))+ " Hz")
+            self.txfreq_onsat.setText(str('{:,}'.format(self.my_satellite.I))+ " Hz")
+            self.log_sat_status_ele_val.setText(str(sat_ele_calc(self.my_satellite.tledata)) + " °")
+            self.log_sat_status_azi_val.setText(str(sat_azi_calc(self.my_satellite.tledata)) + " °")
+            self.log_sat_status_height_val.setText(str(sat_height_calc(self.my_satellite.tledata)) + " km")
+            self.log_sat_status_illumintated_val.setText(sat_eclipse_calc(self.my_satellite.tledata))
+            
+            if DISPLAY_MAP:
+                self.map_canvas.lat = sat_lat_calc(self.my_satellite.tledata)
+                self.map_canvas.lon = sat_lon_calc(self.my_satellite.tledata)
+                self.map_canvas.alt_km = int(round(float(sat_height_calc(self.my_satellite.tledata))))
+                self.map_canvas.draw_map()
+
+            # Cloudlog: only log if F or I changed and satellite is above horizon
+            try:
+                elevation = float(sat_ele_calc(self.my_satellite.tledata))
+            except Exception:
+                elevation = -1
+            F_now = self.my_satellite.F
+            I_now = self.my_satellite.I
+            if elevation > 0.0 and (F_now != self._last_cloudlog_F or I_now != self._last_cloudlog_I):
+                worker = CloudlogWorker(
+                    sat=self.my_satellite,
+                    tx_freq=I_now,
+                    rx_freq=F_now,
+                    tx_mode=self.my_satellite.upmode,
+                    rx_mode=self.my_satellite.downmode,
+                    sat_name=self.my_satellite.name
+                )
+                QThreadPool.globalInstance().start(worker)
+                self._last_cloudlog_F = F_now
+                self._last_cloudlog_I = I_now
+        except:
+            print("Error in label timer")
+            traceback.print_exc()
+
+    @Slot(str)
+    def slot_select_satellite(self, sat_name):
+        # Set the combo box and call sat_changed in the main thread
+        for i in range(self.combo1.count()):
+            if self.combo1.itemText(i) == sat_name:
+                self.combo1.setCurrentIndex(i)
+                break
+        self.sat_changed(sat_name)
+
+    @Slot(str)
+    def slot_select_transponder(self, tpx_name):
+        for i in range(self.combo2.count()):
+            if self.combo2.itemText(i) == tpx_name:
+                self.combo2.setCurrentIndex(i)
+                break
+        self.tpx_changed(tpx_name)
+
+    @Slot(str)
+    def slot_set_subtone(self, tone):
+        for i in range(self.combo3.count()):
+            if self.combo3.itemText(i) == tone:
+                self.combo3.setCurrentIndex(i)
+                break
+        self.tone_changed(tone)
+
+    @Slot(int)
+    def slot_set_rx_offset(self, offset):
+        min_val = self.rxoffsetbox.minimum()
+        max_val = self.rxoffsetbox.maximum()
+        if min_val <= offset <= max_val:
+            self.rxoffsetbox.setValue(offset)
+
+    # The slots for start_tracking and stop_tracking are already connected to init_worker and the_stop_button_was_clicked
+
+    # Remove all QMetaObject.invokeMethod and run_on_ui_thread logic for GUI/timer operations in this file.
+    # Only start/stop timers in the main thread via these slots.
+
+    def get_current_az_el(self):
+        # Returns (az, el) as floats for the current satellite
+        try:
+            az = float(sat_azi_calc(self.my_satellite.tledata))
+            el = float(sat_ele_calc(self.my_satellite.tledata))
+            return az, el
+        except Exception as e:
+            print(f"Error getting current az/el: {e}")
+            return ROTATOR_AZ_PARK, ROTATOR_EL_PARK
+    def best_rotator_azimuth(self, current_az, target_az, az_max):
+        """
+        Returns the best azimuth to command the rotator to, considering overlap.
+        """
+        current_az = current_az % az_max
+        target_az = target_az % az_max
+        direct_diff = abs(target_az - current_az)
+        overlap_target = target_az
+        if az_max > 360:
+            # Try using overlap (e.g., 370 instead of 10)
+            if target_az < 90 and current_az > 270:
+                overlap_target = target_az + 360
+            elif target_az > 270 and current_az < 90:
+                overlap_target = target_az - 360
+        overlap_diff = abs(overlap_target - current_az)
+        if overlap_diff < direct_diff:
+            return overlap_target
+        else:
+            return target_az
+
+    def rotator_set_position(self, az, el):
+        if self.rotator:
+            # Get current rotator azimuth for shortest-path logic
+            current_az, _ = self.rotator.get_position()
+            if current_az is not None:
+                az_to_send = self.best_rotator_azimuth(current_az, az, ROTATOR_AZ_MAX)
+            else:
+                az_to_send = az
+            self.rotator.set_position(az_to_send, el)
+            self.update_rotator_position()
+
+    def rotator_park(self, az_park, el_park):
+        if self.rotator:
+            self.rotator.park(az_park, el_park)
+            self.update_rotator_position()
+
+    def rotator_stop(self):
+        if self.rotator:
+            self.rotator.stop()
+            self.update_rotator_position()
+
+    def park_rotators(self):
+        self.rotator_park(ROTATOR_AZ_PARK, ROTATOR_EL_PARK)
+        print("Rotator parked.")
+
+    def stop_rotators(self):
+        self.rotator_stop()
+        print("Rotator stopped.")
+
+    def start_rotator_thread(self):
+        if ROTATOR_ENABLED and self.rotator and not self.rotator_thread:
+            self.rotator_thread = rotator.RotatorThread(
+                self.rotator,
+                self.get_current_az_el,
+                ROTATOR_MIN_ELEVATION,
+                ROTATOR_AZ_PARK,
+                ROTATOR_EL_PARK
+            )
+            self.rotator_thread.daemon = True
+            self.rotator_thread.start()
+            print("Rotator thread started.")
+            self.update_rotator_position()
+    def stop_rotator_thread(self):
+        if self.rotator_thread:
+            self.rotator_thread.stop()
+            self.rotator_thread.join(timeout=2)
+            self.rotator_thread = None
+            print("Rotator thread stopped.")
+    def closeEvent(self, event):
+        # Ensure rotator is stopped and parked on exit
+        if ROTATOR_ENABLED:
+            self.stop_rotator_thread()
+            self.park_rotators()
+            if self.rotator:
+                self.rotator.close()
+            self.stop_rotator_position_worker()
+        event.accept()
+
+    def update_rotator_position(self):
+        if self.rotator:
+            try:
+                az, el = self.rotator.get_position()
+                if az is not None and el is not None:
+                    self.rotator_az_val.setText(f"{az}°")
+                    self.rotator_el_val.setText(f"{el}°")
+                else:
+                    self.rotator_az_val.setText("Pos. error")
+                    self.rotator_el_val.setText("Pos. error")
+            except Exception as e:
+                print(f"Error updating rotator position: {e}")
+                self.rotator_az_val.setText("error")
+                self.rotator_el_val.setText("error")
+        elif ROTATOR_ENABLED:
+            self.rotator_az_val.setText("")
+            self.rotator_el_val.setText("")
+
+    def start_rotator_position_worker(self):
+        if self.rotator:
+            self.rotator_position_worker = RotatorPositionWorker(self.rotator, poll_interval=2.0)
+            self.rotator_position_worker.signals.position.connect(self.handle_rotator_position_update)
+            QThreadPool.globalInstance().start(self.rotator_position_worker)
+
+    def stop_rotator_position_worker(self):
+        if self.rotator_position_worker:
+            self.rotator_position_worker.stop()
+            self.rotator_position_worker = None
+
+    @Slot(object, object)
+    def handle_rotator_position_update(self, az, el):
+        if az is not None and el is not None:
+            self.rotator_az_val.setText(f"{az}°")
+            self.rotator_el_val.setText(f"{el}°")
+        else:
+            self.rotator_az_val.setText("Pos. error")
+            self.rotator_el_val.setText("Pos. error")
+
+class WorkerSignals(QObject):
+    finished = Signal()
+    error = Signal(tuple)
+    result = Signal(object)
+    progress = Signal(int)
+    position = Signal(object, object)  # az, el
+
+class Worker(QRunnable):
+
+    def __init__(self, fn, *args, **kwargs):
+        super(Worker, self).__init__()
+
+        # Store constructor arguments (re-used for processing)
+        self.fn = fn
+        self.args = args
+        self.kwargs = kwargs
+        self.signals = WorkerSignals()
+
+        # Add the callback to our kwargs
+        self.kwargs['progress_callback'] = self.signals.progress
+
+    @Slot()
+    def run(self):
+        '''
+        Initialise the runner function with passed args, kwargs.
+        '''
+
+        # Retrieve args/kwargs here; and fire processing using them
+        try:
+            result = self.fn(*self.args, **self.kwargs)
+        except:
+            traceback.print_exc()
+            exctype, value = sys.exc_info()[:2]
+            self.signals.error.emit((exctype, value, traceback.format_exc()))
+        else:
+            self.signals.result.emit(result)  # Return the result of the processing
+        finally:
+            self.signals.finished.emit()  # Done
+
+class RotatorPositionWorker(QRunnable):
+    def __init__(self, rotator, poll_interval=2.0):
+        super().__init__()
+        self.rotator = rotator
+        self.poll_interval = poll_interval
+        self.signals = WorkerSignals()
+        self._running = True
+
+    def stop(self):
+        self._running = False
+
+    @Slot()
+    def run(self):
+        while self._running:
+            try:
+                az, el = self.rotator.get_position()
+                self.signals.position.emit(az, el)
+            except Exception as e:
+                self.signals.position.emit(None, None)
+            time.sleep(self.poll_interval)
+
+## Starts here:
+if RADIO != "9700" and RADIO != "705" and RADIO != "818" and RADIO != "910":
+    print("***  Icom radio not supported: {badmodel}".format(badmodel=RADIO))
+    sys.exit()
+
+
+app = QApplication(sys.argv)
+window = MainWindow()
+apply_stylesheet(app, theme="dark_lightgreen.xml")
+tooltip_stylesheet = """
+        QToolTip {
+            color: white;
+            background-color: black;
+        }
+        QComboBox {
+            color: white;
+        }
+        QSpinBox {
+            color: white;
+        }
+        QLineEdit {
+            color: white;
+        }
+    """
+tooltip_stylesheet_rpi = """
+        QToolTip {
+            color: white;
+            background-color: black;
+        }
+        QComboBox {
+            color: white;
+            font-size: 20pt;
+        }
+        QSpinBox {
+            color: white;
+            font-size: 20pt;
+        }
+        QLineEdit {
+            color: white;
+        }
+        QLabel{font-size: 18pt;}
+        QButton{font-size: 18pt;}
+        QPushButton{font-size: 20pt;}
+    """
+app.setStyleSheet(app.styleSheet()+tooltip_stylesheet)
+window.show()
+app.exec()
+