--- conflicted
+++ resolved
@@ -13,7 +13,7 @@
 Adapted by EA4HCF Pedro Cabrera (@PCabreraCamara)  
 Extended and modified by DL3JOP Joshua Petry (@dl3jop)
 Contributions in this repo by:
-Joshua, Dl3JOP
+Joshua, DL3JOP
 Peter, 2M0SQL
  
 ## 🧠 What QTRigdoppler does
@@ -84,12 +84,9 @@
 
 2M0SQL Modifications:<br>
     1) Changed to PySide<br/>
-<<<<<<< HEAD
-    2) Implimented Websocket features using Flask and SocketIO
-    3) Added Cloudlog integration: automatic logging of frequency and satellite info via Cloudlog API, configurable in config.ini.
-=======
-    2) Implemented Websocket features using Flask and SocketIO
->>>>>>> 3cf3f0ce
+    2) Implemented Websocket features using Flask and SocketIO<br/>
+    3) Added Cloudlog/Wavelog integration: automatic logging of frequency and satellite info via Cloudlog API, configurable in config.ini.<br/>
+    
     
 # 🎯 Roadmap
   - Adding support for IC-9700 (should be easy as it uses nearly the same comands as the IC-910H)
@@ -192,10 +189,9 @@
 
 For more advanced integration, see the code in `web_api_client.html` or contact the project maintainers.
 
-<<<<<<< HEAD
-## Cloudlog Integration
-
-QTrigdoppler can automatically send frequency and satellite information to [Cloudlog](https://cloudlog.co.uk/) via its API.
+
+## Cloudlog/Wavelog Integration
+QTrigdoppler can automatically send frequency and satellite information to [Cloudlog](https://cloudlog.co.uk/) or [Wavelog](https://www.wavelog.org/)  via its API.
 
 ### Configuration
 
@@ -208,18 +204,16 @@
 url = https://your.cloudlog.site
 ```
 
-- `enabled`: Set to `True` to enable Cloudlog logging, or `False` to disable it.
-- `api_key`: Your Cloudlog API key.
-- `url`: The base URL of your Cloudlog installation (e.g., `https://your.cloudlog.site`). The API endpoint used is `/index.php/api/radio`.
+- `enabled`: Set to `True` to enable Cloudlog/Wavelog logging, or `False` to disable it.
+- `api_key`: Your Cloudlog/Wavelog API key.
+- `url`: The base URL of your Cloudlog7Wavelog installation (e.g., `https://your.cloudlog.site`). The API endpoint used is `/index.php/api/radio`.
 
 ### How it Works
 
 - When you select a new transponder, QTrigdoppler will send the current TX and RX frequencies, modes, and satellite name to Cloudlog.
-- If the mode is `FMN`, it will be sent as `FM` to Cloudlog.
-- All Cloudlog API activity and errors are logged to the console.
-- The feature is non-blocking and will not slow down the GUI.
-=======
+- If the mode is `FMN`, it will be sent as `FM` to Cloudlog/Wavelog.
+- All Cloudlog/wavelog API activity and errors are logged to the console.
+
 ## 🛠️ Compile using pyinstaller
 
-`pyinstaller --onefile QTrigdoppler.py --exclude PyQt6 --splash images/splash.jpg`
->>>>>>> 3cf3f0ce
+`pyinstaller --onefile QTrigdoppler.py --exclude PyQt6 --splash images/splash.jpg`