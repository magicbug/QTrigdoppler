--- conflicted
+++ resolved
@@ -7,11 +7,8 @@
 max_offset_rx = 5000
 max_offset_tx = 5000
 use_gps = False
-<<<<<<< HEAD
 gps_port = COM3
-=======
-gps_port = /dev/ttyS0
->>>>>>> 7bf3a836
+
 
 [satellite]
 tle_file = mykepler.txt
