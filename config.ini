--- conflicted
+++ resolved
@@ -48,15 +48,10 @@
 az_min = 0
 az_max = 450
 el_min = 0
-<<<<<<< HEAD
-el_max = 180                 ; 90 or 180
-min_elevation = 5            
+el_max = 180
+min_elevation = 5
 
 [Cloudlog]
 enabled = False
 api_key = YOUR_API_KEY
 url = https://your.cloudlog.site
-=======
-el_max = 180
-min_elevation = 5
->>>>>>> 3cf3f0ce
